--- conflicted
+++ resolved
@@ -221,11 +221,7 @@
 
 /// All migrations executed on runtime upgrade as a nested tuple of types implementing
 /// `OnRuntimeUpgrade`.
-<<<<<<< HEAD
-type Migrations = (sygma_bridge::migration::FixMpcAddress<Runtime>,);
-=======
 type Migrations = ();
->>>>>>> 4fbb0657
 
 type EnsureRootOrHalfCouncil = EitherOfDiverse<
     EnsureRoot<AccountId>,
