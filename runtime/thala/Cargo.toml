--- conflicted
+++ resolved
@@ -247,10 +247,7 @@
 	"pallet-tips/try-runtime",
 	"pallet-assets/try-runtime",
 	"pallet-uniques/try-runtime",
-<<<<<<< HEAD
 	"phala-pallets-v2/try-runtime",
-=======
-	"phala-pallets/try-runtime",
 ]
 
 # A feature that should be enabled when the runtime should be build for on-chain
@@ -258,5 +255,4 @@
 # to make it smaller like logging for example.
 on-chain-release-build = [
 	"sp-api/disable-logging",
->>>>>>> d0838339
 ]