--- conflicted
+++ resolved
@@ -168,11 +168,7 @@
     spec_name: create_runtime_str!("thala"),
     impl_name: create_runtime_str!("thala"),
     authoring_version: 1,
-<<<<<<< HEAD
-    spec_version: 1246,
-=======
     spec_version: 1247,
->>>>>>> 3f94f6e8
     impl_version: 0,
     apis: RUNTIME_API_VERSIONS,
     transaction_version: 6,
