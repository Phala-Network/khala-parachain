--- conflicted
+++ resolved
@@ -313,7 +313,7 @@
         RmrkMarket: pallet_rmrk_market::{Pallet, Call, Storage, Event<T>} = 104,
         PWNftSale: pallet_pw_nft_sale::{Pallet, Call, Storage, Event<T>} = 105,
         PWIncubation: pallet_pw_incubation::{Pallet, Call, Storage, Event<T>} = 106,
-<<<<<<< HEAD
+        PWMarketplace: pallet_pw_marketplace::{Pallet, Call, Event<T>} = 107,
 
         // Sygma bridge
         SygmaAccessSegregator: sygma_access_segregator::{Pallet, Call, Storage, Event<T>} = 111,
@@ -321,9 +321,6 @@
         SygmaBridge: sygma_bridge::{Pallet, Call, Storage, Event<T>} = 113,
         SygmaFeeHandlerRouter: sygma_fee_handler_router::{Pallet, Call, Storage, Event<T>} = 114,
         SygmaWrapper: sygma_wrapper::{Pallet, Storage, Event<T>} = 115,
-=======
-        PWMarketplace: pallet_pw_marketplace::{Pallet, Call, Event<T>} = 107,
->>>>>>> b5057a81
     }
 }
 
