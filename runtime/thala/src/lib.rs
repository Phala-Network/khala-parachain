// Copyright (C) 2021 HashForest Technology Pte. Ltd.
// SPDX-License-Identifier: Apache-2.0

// Licensed under the Apache License, Version 2.0 (the "License");
// you may not use this file except in compliance with the License.
// You may obtain a copy of the License at
//
//     http://www.apache.org/licenses/LICENSE-2.0
//
// Unless required by applicable law or agreed to in writing, software
// distributed under the License is distributed on an "AS IS" BASIS,
// WITHOUT WARRANTIES OR CONDITIONS OF ANY KIND, either express or implied.
// See the License for the specific language governing permissions and
// limitations under the License.

//! Thala runtime.

#![cfg_attr(not(feature = "std"), no_std)]
// `construct_runtime!` does a lot of recursion and requires us to increase the limit to 256.
#![recursion_limit = "256"]
#![allow(clippy::identity_op)]

// Make the WASM binary available.
#[cfg(all(feature = "std", feature = "include-wasm"))]
include!(concat!(env!("OUT_DIR"), "/wasm_binary.rs"));

/// Wasm binary unwrapped. If built with `SKIP_WASM_BUILD`, the function panics.
#[cfg(feature = "std")]
pub fn wasm_binary_unwrap() -> &'static [u8] {
    WASM_BINARY.expect(
        "Development wasm binary is not available. This means the client is \
        built with `SKIP_WASM_BUILD` flag and it is only usable for \
        production chains. Please rebuild with the flag disabled.",
    )
}

// Defaults helpers used in chain spec
pub mod defaults;

// Constant values used within the runtime.
pub mod constants;
use constants::{
    currency::*,
    fee::{pha_per_second, WeightToFee},
};

mod migrations;
mod msg_routing;

use codec::{Decode, Encode, MaxEncodedLen};
use cumulus_pallet_parachain_system::RelayNumberStrictlyIncreases;
use sp_api::impl_runtime_apis;
use sp_core::{crypto::KeyTypeId, OpaqueMetadata};
use sp_runtime::{
    create_runtime_str, generic, impl_opaque_keys,
    traits::{AccountIdConversion, AccountIdLookup, Block as BlockT, ConvertInto},
    transaction_validity::{TransactionSource, TransactionValidity},
    ApplyExtrinsicResult, DispatchError, FixedPointNumber, Perbill, Percent, Permill, Perquintill, AccountId32,
};
use sp_std::{collections::btree_set::BTreeSet, prelude::*};
#[cfg(feature = "std")]
use sp_version::NativeVersion;
use sp_version::RuntimeVersion;
use static_assertions::const_assert;

// A few exports that help ease life for downstream crates.
pub use frame_support::{
    construct_runtime, match_types, parameter_types,
    traits::{
        tokens::nonfungibles::*, AsEnsureOriginWithArg, Contains, Currency, EitherOfDiverse,
        EqualPrivilegeOnly, Everything, Imbalance, InstanceFilter, IsInVec, KeyOwnerProofSystem,
        LockIdentifier, Nothing, OnUnbalanced, Randomness, U128CurrencyToVote,
        ConstU32, ConstU64, ConstU128,
    },
    weights::{
        constants::{BlockExecutionWeight, ExtrinsicBaseWeight, RocksDbWeight, WEIGHT_PER_SECOND},
        ConstantMultiplier, DispatchClass, IdentityFee, Weight,
    },
    BoundedVec, PalletId, RuntimeDebug, StorageValue,
    dispatch::Input,
    pallet_prelude::Get,
};

use frame_system::{
    limits::{BlockLength, BlockWeights},
    EnsureRoot, EnsureSigned,
};

use pallet_xcm::XcmPassthrough;
use polkadot_parachain::primitives::Sibling;
use xcm::latest::{prelude::*, Weight as XCMWeight,};
use xcm_builder::{
    AccountId32Aliases, AllowKnownQueryResponses, AllowSubscriptionsFrom,
    AllowTopLevelPaidExecutionFrom, CurrencyAdapter, EnsureXcmOrigin, FixedWeightBounds,
    FungiblesAdapter, LocationInverter, ParentIsPreset, RelayChainAsNative,
    SiblingParachainAsNative, SiblingParachainConvertsVia, SignedAccountId32AsNative,
    SignedToAccountId32, SovereignSignedViaLocation, TakeWeightCredit,
};
use xcm_executor::{Config, XcmExecutor};

use pallet_rmrk_core::{CollectionInfoOf, InstanceInfoOf, PropertyInfoOf, ResourceInfoOf};
use pallet_rmrk_equip::{BaseInfoOf, BoundedThemeOf, PartTypeOf};
use rmrk_traits::{primitives::*, NftChild};

pub use parachains_common::{rmrk_core, rmrk_equip, uniques, Index, *};

pub use pallet_phala_world::{pallet_pw_incubation, pallet_pw_nft_sale};
pub use phala_pallets_v2::{pallet_fat, pallet_mining, pallet_mq, pallet_registry, pallet_stakepool, pallet_basepool, pallet_pawnshop, pallet_vault};
pub use subbridge_pallets::{
    chainbridge, dynamic_trader::DynamicWeightTrader, fungible_adapter::XTransferAdapter, helper,
    xcmbridge, xtransfer,
};

#[cfg(any(feature = "std", test))]
pub use frame_system::Call as SystemCall;
#[cfg(any(feature = "std", test))]
pub use pallet_balances::Call as BalancesCall;
#[cfg(any(feature = "std", test))]
pub use pallet_sudo::Call as SudoCall;
#[cfg(any(feature = "std", test))]
pub use pallet_timestamp::Call as TimestampCall;
#[cfg(any(feature = "std", test))]
pub use sp_runtime::BuildStorage;

/// Opaque types. These are used by the CLI to instantiate machinery that don't need to know
/// the specifics of the runtime. They can then be made to be agnostic over specific formats
/// of data like extrinsics, allowing for them to continue syncing the network through upgrades
/// to even the core data structures.
pub mod opaque {
    use super::*;
    pub use sp_runtime::OpaqueExtrinsic as UncheckedExtrinsic;

    /// Opaque block header type.
    pub type Header = generic::Header<BlockNumber, Hasher>;
    /// Opaque block type.
    pub type Block = generic::Block<Header, UncheckedExtrinsic>;
    /// Opaque block identifier type.
    pub type BlockId = generic::BlockId<Block>;

    impl_opaque_keys! {
        pub struct SessionKeys {
            pub aura: Aura,
        }
    }
}

/// This runtime version.
#[sp_version::runtime_version]
pub const VERSION: RuntimeVersion = RuntimeVersion {
    spec_name: create_runtime_str!("thala"),
    impl_name: create_runtime_str!("thala"),
    authoring_version: 1,
    spec_version: 1186,
    impl_version: 0,
    apis: RUNTIME_API_VERSIONS,
    transaction_version: 4,
    state_version: 0,
};

/// The version information used to identify this runtime when compiled natively.
#[cfg(feature = "std")]
pub fn native_version() -> NativeVersion {
    NativeVersion {
        runtime_version: VERSION,
        can_author_with: Default::default(),
    }
}

/// The address format for describing accounts.
pub type Address = sp_runtime::MultiAddress<AccountId, ()>;
/// Block type as expected by this runtime.
pub type Block = generic::Block<Header, UncheckedExtrinsic>;
/// A Block signed with a Justification
pub type SignedBlock = generic::SignedBlock<Block>;
/// BlockId type as expected by this runtime.
pub type BlockId = generic::BlockId<Block>;
/// The SignedExtension to the basic transaction logic.
pub type SignedExtra = (
    frame_system::CheckNonZeroSender<Runtime>,
    frame_system::CheckSpecVersion<Runtime>,
    frame_system::CheckTxVersion<Runtime>,
    frame_system::CheckGenesis<Runtime>,
    frame_system::CheckEra<Runtime>,
    frame_system::CheckNonce<Runtime>,
    frame_system::CheckWeight<Runtime>,
    pallet_mq::CheckMqSequence<Runtime>,
    pallet_transaction_payment::ChargeTransactionPayment<Runtime>,
);
/// Unchecked extrinsic type as expected by this runtime.
pub type UncheckedExtrinsic = generic::UncheckedExtrinsic<Address, Call, Signature, SignedExtra>;
/// Extrinsic type that has already been checked.
pub type CheckedExtrinsic = generic::CheckedExtrinsic<AccountId, Call, SignedExtra>;
/// Executive: handles dispatch to the various modules.
pub type Executive = frame_executive::Executive<
    Runtime,
    Block,
    frame_system::ChainContext<Runtime>,
    Runtime,
    AllPalletsWithSystem,
    (),
>;

type EnsureRootOrHalfCouncil = EitherOfDiverse<
    EnsureRoot<AccountId>,
    pallet_collective::EnsureProportionMoreThan<AccountId, CouncilCollective, 1, 2>,
>;

construct_runtime! {
    pub enum Runtime where
        Block = Block,
        NodeBlock = opaque::Block,
        UncheckedExtrinsic = UncheckedExtrinsic,
    {
        // System support stuff
        System: frame_system::{Pallet, Call, Config, Storage, Event<T>} = 0,
        Timestamp: pallet_timestamp::{Pallet, Call, Storage, Inherent} = 1,
        RandomnessCollectiveFlip: pallet_randomness_collective_flip::{Pallet, Storage} = 2,
        Utility: pallet_utility::{Pallet, Call, Event} = 3,
        Multisig: pallet_multisig::{Pallet, Call, Storage, Event<T>} = 4,
        Proxy: pallet_proxy::{Pallet, Call, Storage, Event<T>} = 5,
        Vesting: pallet_vesting::{Pallet, Call, Storage, Event<T>, Config<T>} = 6,
        Scheduler: pallet_scheduler::{Pallet, Call, Storage, Event<T>} = 7,
        Preimage: pallet_preimage::{Pallet, Call, Storage, Event<T>} = 8,

        // Parachain staff
        ParachainInfo: pallet_parachain_info::{Pallet, Storage, Config} = 20,
        ParachainSystem: cumulus_pallet_parachain_system::{Pallet, Call, Config, Storage, Inherent, Event<T>, ValidateUnsigned} = 21,

        // XCM helpers
        XcmpQueue: cumulus_pallet_xcmp_queue::{Pallet, Call, Storage, Event<T>} = 30,
        CumulusXcm: cumulus_pallet_xcm::{Pallet, Event<T>, Origin} = 31,
        DmpQueue: cumulus_pallet_dmp_queue::{Pallet, Call, Storage, Event<T>} = 32,
        PolkadotXcm: pallet_xcm::{Pallet, Storage, Call, Event<T>, Origin, Config} = 33,

        // Monetary stuff
        Balances: pallet_balances::{Pallet, Call, Storage, Config<T>, Event<T>} = 40,
        TransactionPayment: pallet_transaction_payment::{Pallet, Storage, Event<T>} = 41,

        // Collator support. the order of these 5 are important and shall not change.
        Authorship: pallet_authorship::{Pallet, Call, Storage} = 50,
        CollatorSelection: pallet_collator_selection::{Pallet, Call, Storage, Event<T>, Config<T>} = 51,
        Session: pallet_session::{Pallet, Call, Storage, Event, Config<T>} = 52,
        Aura: pallet_aura::{Pallet, Storage, Config<T>} = 53,
        AuraExt: cumulus_pallet_aura_ext::{Pallet, Storage, Config} = 54,

        // Governance
        Identity: pallet_identity::{Pallet, Call, Storage, Event<T>} = 60,
        Democracy: pallet_democracy::{Pallet, Call, Storage, Config<T>, Event<T>} = 61,
        Council: pallet_collective::<Instance1>::{Pallet, Call, Storage, Origin<T>, Event<T>, Config<T>} = 62,
        Treasury: pallet_treasury::{Pallet, Call, Storage, Config, Event<T>} = 63,
        Bounties: pallet_bounties::{Pallet, Call, Storage, Event<T>} = 64,
        Lottery: pallet_lottery::{Pallet, Call, Storage, Event<T>} = 65,
        TechnicalCommittee: pallet_collective::<Instance2>::{Pallet, Call, Storage, Origin<T>, Event<T>, Config<T>} = 66,
        TechnicalMembership: pallet_membership::<Instance1>::{Pallet, Call, Storage, Event<T>, Config<T>} = 67,
        PhragmenElection: pallet_elections_phragmen::{Pallet, Call, Storage, Event<T>, Config<T>} = 68,
        Tips: pallet_tips::{Pallet, Call, Storage, Event<T>} = 69,
        ChildBounties: pallet_child_bounties::{Pallet, Call, Storage, Event<T>} = 70,

        // Main, starts from 80

        // Bridges
        ChainBridge: chainbridge::{Pallet, Call, Storage, Event<T>} = 80,
        XcmBridge: xcmbridge::{Pallet, Event<T>, Storage} = 81,
        XTransfer: xtransfer::{Pallet, Call, Storage, Event<T>} = 82,

        // Phala
        PhalaMq: pallet_mq::{Pallet, Call, Storage} = 85,
        PhalaRegistry: pallet_registry::{Pallet, Call, Event<T>, Storage, Config<T>} = 86,
        PhalaMining: pallet_mining::{Pallet, Call, Event<T>, Storage, Config} = 87,
        PhalaStakePool: pallet_stakepool::{Pallet, Call, Event<T>, Storage} = 88,
<<<<<<< HEAD
        PhalaPawnshop: pallet_pawnshop::{Pallet, Call, Event<T>, Storage} = 89,
		PhalaBasePool: pallet_basepool::{Pallet, Event<T>, Storage} = 90,
=======
        PhalaPawnshop: pallet_pawnshop::{Pallet, Event<T>, Storage} = 89,
        PhalaBasePool: pallet_basepool::{Pallet, Event<T>, Storage} = 90,
>>>>>>> 50e71bdc
        Assets: pallet_assets::{Pallet, Call, Storage, Event<T>} = 91,
        AssetsRegistry: assets_registry::{Pallet, Call, Storage, Event<T>} = 92,
        PhalaFatContracts: pallet_fat::{Pallet, Call, Event<T>, Storage} = 93,
        PhalaVault: pallet_vault::{Pallet, Call, Event<T>, Storage} = 94,

        Sudo: pallet_sudo::{Pallet, Call, Storage, Config<T>, Event<T>} = 99,
        // `OTT` was used in Khala, we avoid to use the index
        // PhalaOneshotTransfer: pallet_ott::{Pallet, Call, Event<T>, Storage} = 100,

        // Phala World
        Uniques: pallet_uniques::{Pallet, Call, Storage, Event<T>} = 101,
        RmrkCore: pallet_rmrk_core::{Pallet, Call, Event<T>, Storage} = 102,
        RmrkEquip: pallet_rmrk_equip::{Pallet, Call, Event<T>, Storage} = 103,
        RmrkMarket: pallet_rmrk_market::{Pallet, Call, Storage, Event<T>} = 104,
        PWNftSale: pallet_pw_nft_sale::{Pallet, Call, Storage, Event<T>} = 105,
        PWIncubation: pallet_pw_incubation::{Pallet, Call, Storage, Event<T>} = 106,
    }
}

pub struct BaseCallFilter;
impl Contains<Call> for BaseCallFilter {
    fn contains(call: &Call) -> bool {
        if let Call::PolkadotXcm(xcm_method) = call {
            return match xcm_method {
                pallet_xcm::Call::execute { .. }
                | pallet_xcm::Call::teleport_assets { .. }
                | pallet_xcm::Call::reserve_transfer_assets { .. }
                | pallet_xcm::Call::limited_reserve_transfer_assets { .. }
                | pallet_xcm::Call::limited_teleport_assets { .. }
                | pallet_xcm::Call::__Ignore { .. } => false,
                pallet_xcm::Call::force_xcm_version { .. }
                | pallet_xcm::Call::force_default_xcm_version { .. }
                | pallet_xcm::Call::force_subscribe_version_notify { .. }
                | pallet_xcm::Call::force_unsubscribe_version_notify { .. }
                | pallet_xcm::Call::send { .. } => true,
            };
        }

        if let Call::Assets(assets_method) = call {
            return match assets_method {
                pallet_assets::Call::create { .. }
                | pallet_assets::Call::force_create { .. }
                | pallet_assets::Call::set_metadata { .. }
                | pallet_assets::Call::force_set_metadata { .. }
                | pallet_assets::Call::__Ignore { .. } => false,
                _ => true,
            };
        }

        if let Call::Uniques(uniques_method) = call {
            return match uniques_method {
                pallet_uniques::Call::freeze { .. }
                | pallet_uniques::Call::thaw { .. }
                | pallet_uniques::Call::set_team { .. }
                | pallet_uniques::Call::set_accept_ownership { .. }
                | pallet_uniques::Call::__Ignore { .. } => true,
                _ => false,
            };
        }

        if let Call::RmrkCore(rmrk_core_method) = call {
            return match rmrk_core_method {
                pallet_rmrk_core::Call::change_collection_issuer { .. }
                | pallet_rmrk_core::Call::add_basic_resource { .. }
                | pallet_rmrk_core::Call::accept_resource { .. }
                | pallet_rmrk_core::Call::remove_resource { .. }
                | pallet_rmrk_core::Call::accept_resource_removal { .. }
                | pallet_rmrk_core::Call::__Ignore { .. } => true,
                _ => false,
            };
        }

        matches!(
            call,
            Call::Sudo { .. } |
            // System
            Call::System { .. } | Call::Timestamp { .. } | Call::Utility { .. } |
            Call::Multisig { .. } | Call::Proxy { .. } | Call::Scheduler { .. } |
            Call::Vesting { .. } | Call::Preimage { .. } |
            // Parachain
            Call::ParachainSystem { .. } |
            // Monetary
            Call::AssetsRegistry { .. } |
            Call::Balances { .. }  |
            Call::ChainBridge { .. } |
            Call::XTransfer { .. } |
            // Collator
            Call::Authorship(_) | Call::CollatorSelection(_) | Call::Session(_) |
            // XCM
            Call::XcmpQueue { .. } |
            Call::DmpQueue { .. } |
            // Governance
            Call::Identity { .. } | Call::Treasury { .. } |
            Call::Democracy { .. } | Call::PhragmenElection { .. } |
            Call::Council { .. } | Call::TechnicalCommittee { .. } | Call::TechnicalMembership { .. } |
            Call::Bounties { .. } | Call::ChildBounties { .. } |
            Call::Lottery { .. } | Call::Tips { .. } |
            // Phala
            Call::PhalaMq { .. } | Call::PhalaRegistry { .. } |
            Call::PhalaMining { .. } | Call::PhalaStakePool { .. } | Call::PhalaPawnshop { .. } | Call::PhalaVault { .. } |
            // Phala World
            Call::RmrkMarket { .. } | Call::PWNftSale { .. } | Call::PWIncubation { .. }
        )
    }
}

parameter_types! {
    pub const BlockHashCount: BlockNumber = 1200; // mortal tx can be valid up to 4 hour after signing
    pub const Version: RuntimeVersion = VERSION;
    pub RuntimeBlockLength: BlockLength =
        BlockLength::max_with_normal_ratio(5 * 1024 * 1024, NORMAL_DISPATCH_RATIO);
    pub RuntimeBlockWeights: BlockWeights = BlockWeights::builder()
        .base_block(BlockExecutionWeight::get())
        .for_class(DispatchClass::all(), |weights| {
            weights.base_extrinsic = ExtrinsicBaseWeight::get();
        })
        .for_class(DispatchClass::Normal, |weights| {
            weights.max_total = Some(NORMAL_DISPATCH_RATIO * MAXIMUM_BLOCK_WEIGHT);
        })
        .for_class(DispatchClass::Operational, |weights| {
            weights.max_total = Some(MAXIMUM_BLOCK_WEIGHT);
            // Operational transactions have some extra reserved space, so that they
            // are included even if block reached `MAXIMUM_BLOCK_WEIGHT`.
            weights.reserved = Some(
                MAXIMUM_BLOCK_WEIGHT - NORMAL_DISPATCH_RATIO * MAXIMUM_BLOCK_WEIGHT
            );
        })
        .avg_block_initialization(AVERAGE_ON_INITIALIZE_RATIO)
        .build_or_panic();
    pub const SS58Prefix: u16 = 30;
}

impl frame_system::Config for Runtime {
    /// The identifier used to distinguish between accounts.
    type AccountId = AccountId;
    /// The aggregated dispatch type that is available for extrinsics.
    type Call = Call;
    /// The lookup mechanism to get account ID from whatever is passed in dispatchers.
    type Lookup = AccountIdLookup<AccountId, ()>;
    /// The index type for storing how many extrinsics an account has signed.
    type Index = Index;
    /// The index type for blocks.
    type BlockNumber = BlockNumber;
    /// The type for hashing blocks and tries.
    type Hash = Hash;
    /// The hashing algorithm used.
    type Hashing = Hasher;
    /// The header type.
    type Header = Header;
    /// The ubiquitous event type.
    type Event = Event;
    /// The ubiquitous origin type.
    type Origin = Origin;
    /// Maximum number of block number to block hash mappings to keep (oldest pruned first).
    type BlockHashCount = BlockHashCount;
    /// Runtime version.
    type Version = Version;
    /// Converts a module to an index of this module in the runtime.
    type PalletInfo = PalletInfo;
    type AccountData = pallet_balances::AccountData<Balance>;
    type OnNewAccount = ();
    type OnKilledAccount = ();
    type DbWeight = RocksDbWeight;
    type BaseCallFilter = BaseCallFilter;
    type SystemWeightInfo = frame_system::weights::SubstrateWeight<Runtime>;
    type BlockWeights = RuntimeBlockWeights;
    type BlockLength = RuntimeBlockLength;
    type SS58Prefix = SS58Prefix;
    type OnSetCode = cumulus_pallet_parachain_system::ParachainSetCode<Self>;
    type MaxConsumers = frame_support::traits::ConstU32<16>;
}

impl phala_pallets_v2::PhalaConfig for Runtime {
	type Currency = Balances;
}

impl pallet_randomness_collective_flip::Config for Runtime {}

impl pallet_utility::Config for Runtime {
    type Event = Event;
    type Call = Call;
    type PalletsOrigin = OriginCaller;
    type WeightInfo = pallet_utility::weights::SubstrateWeight<Runtime>;
}

parameter_types! {
    // One storage item; key size is 32; value is size 4+4+16+32 bytes = 56 bytes.
    pub const DepositBase: Balance = deposit(1, 88);
    // Additional storage item size of 32 bytes.
    pub const DepositFactor: Balance = deposit(0, 32);
    pub const MaxSignatories: u16 = 100;
}

impl pallet_multisig::Config for Runtime {
    type Event = Event;
    type Call = Call;
    type Currency = Balances;
    type DepositBase = DepositBase;
    type DepositFactor = DepositFactor;
    type MaxSignatories = MaxSignatories;
    type WeightInfo = pallet_multisig::weights::SubstrateWeight<Runtime>;
}

parameter_types! {
    // One storage item; key size 32, value size 8; .
    pub const ProxyDepositBase: Balance = deposit(1, 40);
    // Additional storage item size of 33 bytes.
    pub const ProxyDepositFactor: Balance = deposit(0, 33);
    pub const MaxProxies: u16 = 32;
    // One storage item; key size 32, value size 16
    pub const AnnouncementDepositBase: Balance = deposit(1, 48);
    pub const AnnouncementDepositFactor: Balance = deposit(0, 66);
    pub const MaxPending: u16 = 32;
}

/// The type used to represent the kinds of proxying allowed.
#[derive(
    Copy,
    Clone,
    Eq,
    PartialEq,
    Ord,
    PartialOrd,
    Encode,
    Decode,
    RuntimeDebug,
    MaxEncodedLen,
    scale_info::TypeInfo,
)]
pub enum ProxyType {
    /// Fully permissioned proxy. Can execute any call on behalf of _proxied_.
    Any,
    /// Can execute any call that does not transfer funds, including asset transfers.
    NonTransfer,
    /// Proxy with the ability to reject time-delay proxy announcements.
    CancelProxy,
    /// Governance
    Governance,
    /// Collator selection proxy. Can execute calls related to collator selection mechanism.
    Collator,
    /// Stake pool manager
    StakePoolManager,
}

impl Default for ProxyType {
    fn default() -> Self {
        Self::Any
    }
}
impl InstanceFilter<Call> for ProxyType {
    fn filter(&self, c: &Call) -> bool {
        match self {
            ProxyType::Any => true,
            ProxyType::NonTransfer => matches!(
                c,
                Call::System { .. }
                    | Call::Timestamp { .. }
                    | Call::Session { .. }
                    | Call::Democracy { .. }
                    | Call::Council { .. }
                    | Call::PhragmenElection { .. }
                    | Call::TechnicalCommittee { .. }
                    | Call::TechnicalMembership { .. }
                    | Call::Treasury { .. }
                    | Call::Bounties { .. }
                    | Call::Tips { .. }
                    | Call::Utility { .. }
                    | Call::Identity { .. }
                    | Call::Vesting(pallet_vesting::Call::vest { .. })
                    | Call::Vesting(pallet_vesting::Call::vest_other { .. })
                    | Call::Scheduler { .. }
                    | Call::Proxy { .. }
                    | Call::Multisig { .. }
            ),
            ProxyType::CancelProxy => matches!(
                c,
                Call::Proxy(pallet_proxy::Call::reject_announcement { .. })
                    | Call::Utility { .. }
                    | Call::Multisig { .. }
            ),
            ProxyType::Governance => matches!(
                c,
                Call::Democracy { .. }
                    | Call::PhragmenElection { .. }
                    | Call::Council { .. }
                    | Call::TechnicalCommittee { .. }
                    | Call::Treasury { .. }
                    | Call::Utility { .. }
                    | Call::Bounties { .. }
                    | Call::Tips { .. }
                    | Call::Lottery { .. }
            ),
            ProxyType::Collator => matches!(
                c,
                Call::CollatorSelection { .. } | Call::Utility { .. } | Call::Multisig { .. }
            ),
            ProxyType::StakePoolManager => matches!(
                c,
                Call::Utility { .. }
                    | Call::PhalaStakePool(pallet_stakepool::Call::add_worker { .. })
                    | Call::PhalaStakePool(pallet_stakepool::Call::remove_worker { .. })
                    | Call::PhalaStakePool(pallet_stakepool::Call::start_mining { .. })
                    | Call::PhalaStakePool(pallet_stakepool::Call::stop_mining { .. })
                    | Call::PhalaStakePool(pallet_stakepool::Call::restart_mining { .. })
                    | Call::PhalaStakePool(pallet_stakepool::Call::reclaim_pool_worker { .. })
                    | Call::PhalaStakePool(pallet_stakepool::Call::create { .. })
                    | Call::PhalaRegistry(pallet_registry::Call::register_worker { .. })
                    | Call::PhalaMq(pallet_mq::Call::sync_offchain_message { .. })
            ),
        }
    }
    fn is_superset(&self, o: &Self) -> bool {
        match (self, o) {
            (x, y) if x == y => true,
            (ProxyType::Any, _) => true,
            (_, ProxyType::Any) => false,
            (ProxyType::NonTransfer, _) => true,
            _ => false,
        }
    }
}

impl pallet_proxy::Config for Runtime {
    type Event = Event;
    type Call = Call;
    type Currency = Balances;
    type ProxyType = ProxyType;
    type ProxyDepositBase = ProxyDepositBase;
    type ProxyDepositFactor = ProxyDepositFactor;
    type MaxProxies = MaxProxies;
    type WeightInfo = pallet_proxy::weights::SubstrateWeight<Runtime>;
    type MaxPending = MaxPending;
    type CallHasher = Hasher;
    type AnnouncementDepositBase = AnnouncementDepositBase;
    type AnnouncementDepositFactor = AnnouncementDepositFactor;
}

parameter_types! {
    pub MaximumSchedulerWeight: Weight = Perbill::from_percent(80) *
        RuntimeBlockWeights::get().max_block;
    pub const MaxScheduledPerBlock: u32 = 50;
    // Retry a scheduled item every 10 blocks (1 minute) until the preimage exists.
    pub const NoPreimagePostponement: Option<u32> = Some(10);
}

impl pallet_scheduler::Config for Runtime {
    type Event = Event;
    type Origin = Origin;
    type PalletsOrigin = OriginCaller;
    type Call = Call;
    type MaximumWeight = MaximumSchedulerWeight;
    type ScheduleOrigin = EnsureRootOrHalfCouncil;
    type MaxScheduledPerBlock = MaxScheduledPerBlock;
    type WeightInfo = pallet_scheduler::weights::SubstrateWeight<Runtime>;
    type OriginPrivilegeCmp = EqualPrivilegeOnly;
    type PreimageProvider = Preimage;
    type NoPreimagePostponement = NoPreimagePostponement;
}

parameter_types! {
    pub const PreimageMaxSize: u32 = 4096 * 1024;
    pub const PreimageBaseDeposit: Balance = 1 * DOLLARS;
    // One cent: $10,000 / MB
    pub const PreimageByteDeposit: Balance = 1 * CENTS;
}

impl pallet_preimage::Config for Runtime {
    type WeightInfo = pallet_preimage::weights::SubstrateWeight<Runtime>;
    type Event = Event;
    type Currency = Balances;
    type ManagerOrigin = EnsureRoot<AccountId>;
    type MaxSize = PreimageMaxSize;
    type BaseDeposit = PreimageBaseDeposit;
    type ByteDeposit = PreimageByteDeposit;
}

parameter_types! {
    pub const MinimumPeriod: u64 = SLOT_DURATION / 2;
}

impl pallet_timestamp::Config for Runtime {
    /// A timestamp: milliseconds since the unix epoch.
    type Moment = u64;
    type OnTimestampSet = ();
    type MinimumPeriod = MinimumPeriod;
    type WeightInfo = pallet_timestamp::weights::SubstrateWeight<Runtime>;
}

parameter_types! {
    pub const ExistentialDeposit: Balance = 1 * CENTS; // 0.01 PHA
    // For weight estimation, we assume that the most locks on an individual account will be 50.
    // This number may need to be adjusted in the future if this assumption no longer holds true.
    pub const MaxLocks: u32 = 50;
    pub const MaxReserves: u32 = 50;
}

impl pallet_balances::Config for Runtime {
    type MaxLocks = MaxLocks;
    type MaxReserves = MaxReserves;
    type ReserveIdentifier = [u8; 8];
    type Balance = Balance;
    type DustRemoval = ();
    type Event = Event;
    type ExistentialDeposit = ExistentialDeposit;
    type AccountStore = frame_system::Pallet<Runtime>;
    type WeightInfo = pallet_balances::weights::SubstrateWeight<Runtime>;
}

parameter_types! {
    pub const AssetDeposit: Balance = 1 * CENTS; // 1 CENTS deposit to create asset
    pub const ApprovalDeposit: Balance = 1 * CENTS;
    pub const AssetsStringLimit: u32 = 50;
    pub const AssetAccountDeposit: u128 = 1 * DOLLARS;
    /// Key = 32 bytes, Value = 36 bytes (32+1+1+1+1)
    // https://github.com/paritytech/substrate/blob/069917b/frame/assets/src/lib.rs#L257L271
    pub const MetadataDepositBase: Balance = deposit(1, 68);
    pub const MetadataDepositPerByte: Balance = deposit(0, 1);
}

impl pallet_assets::Config for Runtime {
    type Event = Event;
    type Balance = Balance;
    type AssetId = u32;
    type Currency = Balances;
    type ForceOrigin = EnsureRoot<AccountId>;
    type AssetDeposit = AssetDeposit;
    type AssetAccountDeposit = AssetAccountDeposit;
    type MetadataDepositBase = MetadataDepositBase;
    type MetadataDepositPerByte = MetadataDepositPerByte;
    type ApprovalDeposit = ApprovalDeposit;
    type StringLimit = AssetsStringLimit;
    type Freezer = ();
    type Extra = ();
    type WeightInfo = pallet_assets::weights::SubstrateWeight<Runtime>;
}

parameter_types! {
    pub const TransactionByteFee: Balance = 1 * MILLICENTS;
    pub const TargetBlockFullness: Perquintill = Perquintill::from_percent(25);
    pub const OperationalFeeMultiplier: u8 = 5;
    pub AdjustmentVariable: pallet_transaction_payment::Multiplier =
        pallet_transaction_payment::Multiplier::saturating_from_rational(1, 100_000);
    pub MinimumMultiplier: pallet_transaction_payment::Multiplier =
        pallet_transaction_payment::Multiplier::saturating_from_rational(1, 1_000_000_000u128);
}

type NegativeImbalance = <Balances as Currency<AccountId>>::NegativeImbalance;

pub struct DealWithFees;
impl OnUnbalanced<NegativeImbalance> for DealWithFees {
    fn on_unbalanceds<B>(mut fees_then_tips: impl Iterator<Item = NegativeImbalance>) {
        if let Some(mut fees) = fees_then_tips.next() {
            if let Some(tips) = fees_then_tips.next() {
                tips.merge_into(&mut fees);
            }
            Treasury::on_unbalanced(fees);
        }
    }
}

impl pallet_transaction_payment::Config for Runtime {
    type Event = Event;
    type OnChargeTransaction = pallet_transaction_payment::CurrencyAdapter<Balances, DealWithFees>;
    type WeightToFee = WeightToFee;
    type LengthToFee = ConstantMultiplier<Balance, TransactionByteFee>;
    type FeeMultiplierUpdate = pallet_transaction_payment::TargetedFeeAdjustment<
        Self,
        TargetBlockFullness,
        AdjustmentVariable,
        MinimumMultiplier,
    >;
    type OperationalFeeMultiplier = OperationalFeeMultiplier;
}

impl pallet_tips::Config for Runtime {
    type Event = Event;
    type DataDepositPerByte = DataDepositPerByte;
    type MaximumReasonLength = MaximumReasonLength;
    type Tippers = PhragmenElection;
    type TipCountdown = TipCountdown;
    type TipFindersFee = TipFindersFee;
    type TipReportDepositBase = TipReportDepositBase;
    type WeightInfo = pallet_tips::weights::SubstrateWeight<Runtime>;
}

parameter_types! {
    pub const BasicDeposit: Balance = 10 * DOLLARS;       // 258 bytes on-chain
    pub const FieldDeposit: Balance = 250 * CENTS;        // 66 bytes on-chain
    pub const SubAccountDeposit: Balance = 2 * DOLLARS;   // 53 bytes on-chain
    pub const MaxSubAccounts: u32 = 100;
    pub const MaxAdditionalFields: u32 = 100;
    pub const MaxRegistrars: u32 = 20;
}

impl pallet_identity::Config for Runtime {
    type Event = Event;
    type Currency = Balances;
    type BasicDeposit = BasicDeposit;
    type FieldDeposit = FieldDeposit;
    type SubAccountDeposit = SubAccountDeposit;
    type MaxSubAccounts = MaxSubAccounts;
    type MaxAdditionalFields = MaxAdditionalFields;
    type MaxRegistrars = MaxRegistrars;
    type Slashed = Treasury;
    type ForceOrigin = EnsureRootOrHalfCouncil;
    type RegistrarOrigin = EnsureRootOrHalfCouncil;
    type WeightInfo = pallet_identity::weights::SubstrateWeight<Runtime>;
}

parameter_types! {
    pub const MinVestedTransfer: Balance = 1 * CENTS; // 0.01 PHA
}

impl pallet_vesting::Config for Runtime {
    type Event = Event;
    type Currency = Balances;
    type BlockNumberToBalance = ConvertInto;
    type MinVestedTransfer = MinVestedTransfer;
    type WeightInfo = pallet_vesting::weights::SubstrateWeight<Runtime>;
    const MAX_VESTING_SCHEDULES: u32 = 28;
}

parameter_types! {
    pub const LotteryPalletId: PalletId = PalletId(*b"py/lotto");
    pub const MaxCalls: u32 = 10;
    pub const MaxGenerateRandom: u32 = 10;
}

impl pallet_lottery::Config for Runtime {
    type PalletId = LotteryPalletId;
    type Call = Call;
    type Event = Event;
    type Currency = Balances;
    type Randomness = RandomnessCollectiveFlip;
    type ManagerOrigin = EnsureRootOrHalfCouncil;
    type MaxCalls = MaxCalls;
    type ValidateCall = Lottery;
    type MaxGenerateRandom = MaxGenerateRandom;
    type WeightInfo = pallet_lottery::weights::SubstrateWeight<Runtime>;
}

impl pallet_sudo::Config for Runtime {
    type Call = Call;
    type Event = Event;
}

parameter_types! {
    pub const ReservedXcmpWeight: Weight = MAXIMUM_BLOCK_WEIGHT.saturating_div(4);
    pub const ReservedDmpWeight: Weight = MAXIMUM_BLOCK_WEIGHT.saturating_div(4);
}

impl cumulus_pallet_parachain_system::Config for Runtime {
    type Event = Event;
    type OnSystemEvent = ();
    type SelfParaId = pallet_parachain_info::Pallet<Runtime>;
    type DmpMessageHandler = DmpQueue;
    type ReservedDmpWeight = ReservedDmpWeight;
    type OutboundXcmpMessageSource = XcmpQueue;
    type XcmpMessageHandler = XcmpQueue;
    type ReservedXcmpWeight = ReservedXcmpWeight;
    type CheckAssociatedRelayNumber = RelayNumberStrictlyIncreases;
}

parameter_types! {
    pub const CollectionDeposit: Balance = 0 * DOLLARS;
    pub const ItemDeposit: Balance = 0 * DOLLARS;
    pub const ZeroDeposit: Balance = 0 * DOLLARS;
}

impl pallet_uniques::Config for Runtime {
    type Event = Event;
    type CollectionId = u32;
    type ItemId = u32;
    type Currency = Balances;
    type ForceOrigin = EnsureRoot<AccountId>;
    type CreateOrigin = AsEnsureOriginWithArg<EnsureSigned<AccountId>>;
    type Locker = ();
    type CollectionDeposit = CollectionDeposit;
    type ItemDeposit = ItemDeposit;
    type MetadataDepositBase = ZeroDeposit;
    type AttributeDepositBase = ZeroDeposit;
    type DepositPerByte = ZeroDeposit;
    type StringLimit = uniques::StringLimit;
    type KeyLimit = uniques::KeyLimit;
    type ValueLimit = uniques::ValueLimit;
    #[cfg(feature = "runtime-benchmarks")]
    type Helper = ();
    type WeightInfo = pallet_uniques::weights::SubstrateWeight<Runtime>;
}

parameter_types! {
    pub const MaxRecursions: u32 = 10;
    pub const ResourceSymbolLimit: u32 = 10;
    pub const MaxPriorities: u32 = 25;
    pub const MaxResourcesOnMint: u32 = 100;
}

impl pallet_rmrk_core::Config for Runtime {
    type Event = Event;
    type ProtocolOrigin = EnsureRoot<AccountId>;
    type MaxRecursions = MaxRecursions;
    type ResourceSymbolLimit = ResourceSymbolLimit;
    type PartsLimit = rmrk_core::PartsLimit;
    type MaxPriorities = MaxPriorities;
    type CollectionSymbolLimit = rmrk_core::CollectionSymbolLimit;
    type MaxResourcesOnMint = MaxResourcesOnMint;
}

impl pallet_rmrk_equip::Config for Runtime {
    type Event = Event;
    type MaxPropertiesPerTheme = rmrk_equip::MaxPropertiesPerTheme;
    type MaxCollectionsEquippablePerPart = rmrk_equip::MaxCollectionsEquippablePerPart;
}

parameter_types! {
    pub const MinimumOfferAmount: Balance = DOLLARS / 10_000;
}

impl pallet_rmrk_market::Config for Runtime {
    type Event = Event;
    type ProtocolOrigin = EnsureRoot<AccountId>;
    type Currency = Balances;
    type MinimumOfferAmount = MinimumOfferAmount;
}

parameter_types! {
    pub const SecondsPerEra: u64 = 28_800; // 8 hours
    pub const MinBalanceToClaimSpirit: Balance = 10 * DOLLARS;
    pub const LegendaryOriginOfShellPrice: Balance = 15_000 * DOLLARS;
    pub const MagicOriginOfShellPrice: Balance = 10_000 * DOLLARS;
    pub const PrimeOriginOfShellPrice: Balance = 500 * DOLLARS;
    pub const IterLimit: u32 = 1_000;
    pub const FoodPerEra: u32 = 5;
    pub const MaxFoodFeedSelf: u8 = 2;
    pub const IncubationDurationSec: u64 = 1_209_600;
}
impl pallet_pw_nft_sale::Config for Runtime {
    type Event = Event;
    type GovernanceOrigin = EnsureRootOrHalfCouncil;
    type Currency = Balances;
    type Time = pallet_timestamp::Pallet<Runtime>;
    type SecondsPerEra = SecondsPerEra;
    type MinBalanceToClaimSpirit = MinBalanceToClaimSpirit;
    type LegendaryOriginOfShellPrice = LegendaryOriginOfShellPrice;
    type MagicOriginOfShellPrice = MagicOriginOfShellPrice;
    type PrimeOriginOfShellPrice = PrimeOriginOfShellPrice;
    type IterLimit = IterLimit;
}

impl pallet_pw_incubation::Config for Runtime {
    type Event = Event;
    type FoodPerEra = FoodPerEra;
    type MaxFoodFeedSelf = MaxFoodFeedSelf;
    type IncubationDurationSec = IncubationDurationSec;
}

impl pallet_parachain_info::Config for Runtime {}

impl cumulus_pallet_aura_ext::Config for Runtime {}

parameter_types! {
    pub const RelayNetwork: NetworkId = NetworkId::Kusama;
    pub RelayChainOrigin: Origin = cumulus_pallet_xcm::Origin::Relay.into();
    pub Ancestry: MultiLocation = Parachain(ParachainInfo::parachain_id().into()).into();
}

/// Type for specifying how a `MultiLocation` can be converted into an `AccountId`. This is used
/// when determining ownership of accounts for asset transacting and when attempting to use XCM
/// `Transact` in order to determine the dispatch Origin.
pub type LocationToAccountId = (
    // The parent (Relay-chain) origin converts to the default `AccountId`.
    ParentIsPreset<AccountId>,
    // Sibling parachain origins convert to AccountId via the `ParaId::into`.
    SiblingParachainConvertsVia<Sibling, AccountId>,
    // Straight up local `AccountId32` origins just alias directly to `AccountId`.
    AccountId32Aliases<RelayNetwork, AccountId>,
);

/// This is the type we use to convert an (incoming) XCM origin into a local `Origin` instance,
/// ready for dispatching a transaction with Xcm's `Transact`. There is an `OriginKind` which can
/// biases the kind of local `Origin` it will become.
pub type XcmOriginToTransactDispatchOrigin = (
    // Sovereign account converter; this attempts to derive an `AccountId` from the origin location
    // using `LocationToAccountId` and then turn that into the usual `Signed` origin. Useful for
    // foreign chains who want to have a local sovereign account on this chain which they control.
    SovereignSignedViaLocation<LocationToAccountId, Origin>,
    // Native converter for Relay-chain (Parent) location; will converts to a `Relay` origin when
    // recognised.
    RelayChainAsNative<RelayChainOrigin, Origin>,
    // Native converter for sibling Parachains; will convert to a `SiblingPara` origin when
    // recognised.
    SiblingParachainAsNative<cumulus_pallet_xcm::Origin, Origin>,
    // Native signed account converter; this just converts an `AccountId32` origin into a normal
    // `Origin::Signed` origin of the same 32-byte value.
    SignedAccountId32AsNative<RelayNetwork, Origin>,
    // Xcm origins can be represented natively under the Xcm pallet's Xcm origin.
    XcmPassthrough<Origin>,
);
parameter_types! {
    pub UnitWeightCost: XCMWeight = 200_000_000;
    pub const MaxInstructions: u32 = 100;
    pub ThalaTreasuryAccount: AccountId = TreasuryPalletId::get().into_account_truncating();
    pub CheckingAccount: AccountId = PalletId(*b"checking").into_account_truncating();
}
match_types! {
    pub type ParentOrParentsExecutivePlurality: impl Contains<MultiLocation> = {
        MultiLocation { parents: 1, interior: Here } |
        MultiLocation { parents: 1, interior: X1(Plurality { id: BodyId::Executive, .. }) }
    };
}

pub type Barrier = (
    TakeWeightCredit,
    AllowTopLevelPaidExecutionFrom<Everything>,
    // Expected responses are OK.
    AllowKnownQueryResponses<PolkadotXcm>,
    // Subscriptions for version tracking are OK.
    AllowSubscriptionsFrom<Everything>,
);

/// Means for transacting the native currency on this chain.
pub type CurrencyTransactor = CurrencyAdapter<
    // Use this currency:
    Balances,
    // Use this currency when it is a fungible asset matching the given location or name:
    helper::NativeAssetMatcher<assets_registry::NativeAssetFilter<ParachainInfo>>,
    // Convert an XCM MultiLocation into a local account id:
    LocationToAccountId,
    // Our chain's account ID type (we can't get away without mentioning it explicitly):
    AccountId,
    // We don't track any teleports of `Balances`.
    CheckingAccount,
>;

pub struct AssetChecker;
impl Contains<u32> for AssetChecker {
    fn contains(_: &u32) -> bool {
        false
    }
}

/// Means for transacting assets besides the native currency on this chain.
pub type FungiblesTransactor = FungiblesAdapter<
    // Use this fungibles implementation:
    Assets,
    // Use this currency when it is a fungible asset matching the given location or name:
    helper::ConcreteAssetsMatcher<
        <Runtime as pallet_assets::Config>::AssetId,
        Balance,
        AssetsRegistry,
    >,
    // Convert an XCM MultiLocation into a local account id:
    LocationToAccountId,
    // Our chain's account ID type (we can't get away without mentioning it explicitly):
    AccountId,
    // We do not support teleport assets
    AssetChecker,
    // We do not support teleport assets
    CheckingAccount,
>;

parameter_types! {
    pub NativeExecutionPrice: u128 = pha_per_second();
    pub WeightPerSecond: XCMWeight = WEIGHT_PER_SECOND.ref_time();
}

pub struct XcmConfig;
impl Config for XcmConfig {
    type Call = Call;
    type XcmSender = XcmRouter;
    // How to withdraw and deposit an asset.
    type AssetTransactor = XTransferAdapter<
        CurrencyTransactor,
        FungiblesTransactor,
        XTransfer,
        assets_registry::NativeAssetFilter<ParachainInfo>,
        assets_registry::ReserveAssetFilter<
            ParachainInfo,
            assets_registry::NativeAssetFilter<ParachainInfo>,
        >,
    >;
    type OriginConverter = XcmOriginToTransactDispatchOrigin;
    type IsReserve = helper::AssetOriginFilter;
    type IsTeleporter = ();
    type LocationInverter = LocationInverter<Ancestry>;
    type Barrier = Barrier;
    type Weigher = FixedWeightBounds<UnitWeightCost, Call, MaxInstructions>;
    type Trader = DynamicWeightTrader<
        WeightPerSecond,
        <Runtime as pallet_assets::Config>::AssetId,
        AssetsRegistry,
        helper::XTransferTakeRevenue<Self::AssetTransactor, AccountId, ThalaTreasuryAccount>,
    >;
    type ResponseHandler = PolkadotXcm;
    type AssetTrap = PolkadotXcm;
    type AssetClaims = PolkadotXcm;
    type SubscriptionService = PolkadotXcm;
}
parameter_types! {
    pub const MaxDownwardMessageWeight: Weight = MAXIMUM_BLOCK_WEIGHT.saturating_div(10);
}

pub type LocalOriginToLocation = SignedToAccountId32<Origin, AccountId, RelayNetwork>;

/// The means for routing XCM messages which are not for local execution into the right message
/// queues.
pub type XcmRouter = (
    // Two routers - use UMP to communicate with the relay chain:
    cumulus_primitives_utility::ParentAsUmp<ParachainSystem, PolkadotXcm>,
    // ..and XCMP to communicate with the sibling chains.
    XcmpQueue,
);

impl cumulus_pallet_xcm::Config for Runtime {
    type Event = Event;
    type XcmExecutor = XcmExecutor<XcmConfig>;
}
impl cumulus_pallet_xcmp_queue::Config for Runtime {
    type Event = Event;
    type XcmExecutor = XcmExecutor<XcmConfig>;
    type ChannelInfo = ParachainSystem;
    type VersionWrapper = PolkadotXcm;
    type ExecuteOverweightOrigin = EnsureRoot<AccountId>;
    type ControllerOrigin = EnsureRoot<AccountId>;
    type ControllerOriginConverter = XcmOriginToTransactDispatchOrigin;
    type WeightInfo = cumulus_pallet_xcmp_queue::weights::SubstrateWeight<Runtime>;
}
impl cumulus_pallet_dmp_queue::Config for Runtime {
    type Event = Event;
    type XcmExecutor = XcmExecutor<XcmConfig>;
    type ExecuteOverweightOrigin = EnsureRoot<AccountId>;
}

impl pallet_xcm::Config for Runtime {
    type Event = Event;
    /// No local origins on this chain are allowed to dispatch XCM sends.
    type SendXcmOrigin = EnsureXcmOrigin<Origin, ()>;
    type XcmRouter = XcmRouter;
    type ExecuteXcmOrigin = EnsureXcmOrigin<Origin, LocalOriginToLocation>;
    type XcmExecuteFilter = Nothing;
    type XcmExecutor = XcmExecutor<XcmConfig>;
    type XcmTeleportFilter = Nothing;
    type XcmReserveTransferFilter = Everything;
    type Weigher = FixedWeightBounds<UnitWeightCost, Call, MaxInstructions>;
    type LocationInverter = LocationInverter<Ancestry>;
    type Origin = Origin;
    type Call = Call;
    const VERSION_DISCOVERY_QUEUE_SIZE: u32 = 100;
    type AdvertisedXcmVersion = pallet_xcm::CurrentXcmVersion;
}

impl xcmbridge::Config for Runtime {
    type Event = Event;
    type Currency = Balances;
    type SendXcmOrigin = EnsureXcmOrigin<Origin, LocalOriginToLocation>;
    type XcmRouter = XcmRouter;
    type ExecuteXcmOrigin = EnsureXcmOrigin<Origin, LocalOriginToLocation>;
    type XcmExecutor = XcmExecutor<XcmConfig>;
    type Weigher = FixedWeightBounds<UnitWeightCost, Call, MaxInstructions>;
    type LocationInverter = LocationInverter<Ancestry>;
    type NativeAssetChecker = assets_registry::NativeAssetFilter<ParachainInfo>;
    type AssetsRegistry = AssetsRegistry;
}

impl assets_registry::Config for Runtime {
    type Event = Event;
    type RegistryCommitteeOrigin = EnsureRootOrHalfCouncil;
    type Currency = Balances;
    type MinBalance = ExistentialDeposit;
    type NativeExecutionPrice = NativeExecutionPrice;
    type NativeAssetChecker = assets_registry::NativeAssetFilter<ParachainInfo>;
    type ReserveAssetChecker = assets_registry::ReserveAssetFilter<
        ParachainInfo,
        assets_registry::NativeAssetFilter<ParachainInfo>,
    >;
    type ResourceIdGenerationSalt = ResourceIdGenerationSalt;
}

parameter_types! {
    pub const CouncilMotionDuration: BlockNumber = 1 * DAYS;
    pub const CouncilMaxProposals: u32 = 100;
    pub const CouncilMaxMembers: u32 = 100;
}

type CouncilCollective = pallet_collective::Instance1;
impl pallet_collective::Config<CouncilCollective> for Runtime {
    type Origin = Origin;
    type Proposal = Call;
    type Event = Event;
    type MotionDuration = CouncilMotionDuration;
    type MaxProposals = CouncilMaxProposals;
    type MaxMembers = CouncilMaxMembers;
    type DefaultVote = pallet_collective::PrimeDefaultVote;
    type WeightInfo = pallet_collective::weights::SubstrateWeight<Runtime>;
}

parameter_types! {
    pub const CandidacyBond: Balance = 10 * DOLLARS;
    // 1 storage item created, key size is 32 bytes, value size is 16+16.
    pub const VotingBondBase: Balance = deposit(1, 64);
    // additional data per vote is 32 bytes (account id).
    pub const VotingBondFactor: Balance = deposit(0, 32);
    /// Daily council elections
    pub const TermDuration: BlockNumber = 24 * HOURS;
    pub const DesiredMembers: u32 = 5;
    pub const DesiredRunnersUp: u32 = 5;
    pub const MaxVoters: u32 = 10 * 1000;
    pub const MaxCandidates: u32 = 1000;
    pub const PhragmenElectionPalletId: LockIdentifier = *b"phrelect";
}

// Make sure that there are no more than MaxMembers members elected via phragmen.
const_assert!(DesiredMembers::get() <= CouncilMaxMembers::get());

impl pallet_elections_phragmen::Config for Runtime {
    type Event = Event;
    type Currency = Balances;
    type ChangeMembers = Council;
    type InitializeMembers = Council;
    type CurrencyToVote = frame_support::traits::U128CurrencyToVote;
    type CandidacyBond = CandidacyBond;
    type VotingBondBase = VotingBondBase;
    type VotingBondFactor = VotingBondFactor;
    type LoserCandidate = Treasury;
    type KickedMember = Treasury;
    type DesiredMembers = DesiredMembers;
    type DesiredRunnersUp = DesiredRunnersUp;
    type TermDuration = TermDuration;
    type MaxVoters = MaxVoters;
    type MaxCandidates = MaxCandidates;
    type PalletId = PhragmenElectionPalletId;
    type WeightInfo = pallet_elections_phragmen::weights::SubstrateWeight<Runtime>;
}

parameter_types! {
    pub const TechnicalMotionDuration: BlockNumber = 3 * DAYS;
    pub const TechnicalMaxProposals: u32 = 100;
    pub const TechnicalMaxMembers: u32 = 100;
}

type TechnicalCollective = pallet_collective::Instance2;
impl pallet_collective::Config<TechnicalCollective> for Runtime {
    type Origin = Origin;
    type Proposal = Call;
    type Event = Event;
    type MotionDuration = TechnicalMotionDuration;
    type MaxProposals = TechnicalMaxProposals;
    type MaxMembers = TechnicalMaxMembers;
    type DefaultVote = pallet_collective::PrimeDefaultVote;
    type WeightInfo = pallet_collective::weights::SubstrateWeight<Runtime>;
}

impl pallet_membership::Config<pallet_membership::Instance1> for Runtime {
    type Event = Event;
    type AddOrigin = EnsureRootOrHalfCouncil;
    type RemoveOrigin = EnsureRootOrHalfCouncil;
    type SwapOrigin = EnsureRootOrHalfCouncil;
    type ResetOrigin = EnsureRootOrHalfCouncil;
    type PrimeOrigin = EnsureRootOrHalfCouncil;
    type MembershipInitialized = TechnicalCommittee;
    type MembershipChanged = TechnicalCommittee;
    type MaxMembers = TechnicalMaxMembers;
    type WeightInfo = pallet_membership::weights::SubstrateWeight<Runtime>;
}

parameter_types! {
    pub const ChildBountyValueMinimum: Balance = 1 * DOLLARS;
    pub const MaxActiveChildBountyCount: u32 = 5;
}

impl pallet_child_bounties::Config for Runtime {
    type Event = Event;
    type MaxActiveChildBountyCount = MaxActiveChildBountyCount;
    type ChildBountyValueMinimum = ChildBountyValueMinimum;
    type WeightInfo = pallet_child_bounties::weights::SubstrateWeight<Runtime>;
}

parameter_types! {
    pub const BountyCuratorDeposit: Permill = Permill::from_percent(50);
    pub const BountyValueMinimum: Balance = 5 * DOLLARS;
    pub const BountyDepositBase: Balance = 1 * DOLLARS;
    pub const CuratorDepositMultiplier: Permill = Permill::from_percent(50);
    pub const CuratorDepositMin: Balance = 1 * DOLLARS;
    pub const CuratorDepositMax: Balance = 100 * DOLLARS;
    pub const BountyDepositPayoutDelay: BlockNumber = 1 * DAYS;
    pub const BountyUpdatePeriod: BlockNumber = 14 * DAYS;
}

impl pallet_bounties::Config for Runtime {
    type Event = Event;
    type BountyDepositBase = BountyDepositBase;
    type BountyDepositPayoutDelay = BountyDepositPayoutDelay;
    type BountyUpdatePeriod = BountyUpdatePeriod;
    type CuratorDepositMultiplier = CuratorDepositMultiplier;
    type CuratorDepositMin = CuratorDepositMin;
    type CuratorDepositMax = CuratorDepositMax;
    type BountyValueMinimum = BountyValueMinimum;
    type DataDepositPerByte = DataDepositPerByte;
    type MaximumReasonLength = MaximumReasonLength;
    type WeightInfo = pallet_bounties::weights::SubstrateWeight<Runtime>;
    type ChildBountyManager = ChildBounties;
}

parameter_types! {
    pub const ProposalBond: Permill = Permill::from_percent(5);
    pub const ProposalBondMinimum: Balance = 1 * DOLLARS;
    pub const SpendPeriod: BlockNumber = 1 * DAYS;
    pub const Burn: Permill = Permill::zero();
    pub const TipCountdown: BlockNumber = 1 * DAYS;
    pub const TipFindersFee: Percent = Percent::from_percent(20);
    pub const TipReportDepositBase: Balance = 1 * DOLLARS;
    pub const DataDepositPerByte: Balance = 1 * CENTS;
    pub const TreasuryPalletId: PalletId = PalletId(*b"py/trsry");
    pub const MaximumReasonLength: u32 = 16384;
    pub const MaxApprovals: u32 = 100;
}

impl pallet_treasury::Config for Runtime {
    type PalletId = TreasuryPalletId;
    type Currency = Balances;
    type ApproveOrigin = EitherOfDiverse<
        EnsureRoot<AccountId>,
        pallet_collective::EnsureProportionAtLeast<AccountId, CouncilCollective, 3, 5>,
    >;
    type RejectOrigin = EitherOfDiverse<
        EnsureRoot<AccountId>,
        pallet_collective::EnsureProportionMoreThan<AccountId, CouncilCollective, 1, 2>,
    >;
    type Event = Event;
    type OnSlash = ();
    type ProposalBond = ProposalBond;
    type ProposalBondMinimum = ProposalBondMinimum;
    type ProposalBondMaximum = ();
    type SpendPeriod = SpendPeriod;
    type Burn = Burn;
    type BurnDestination = ();
    type SpendFunds = Bounties;
    type WeightInfo = pallet_treasury::weights::SubstrateWeight<Runtime>;
    type MaxApprovals = MaxApprovals;
    type SpendOrigin = frame_support::traits::NeverEnsureOrigin<u128>;
}

parameter_types! {
    pub const LaunchPeriod: BlockNumber = 1 * DAYS;
    pub const VotingPeriod: BlockNumber = 1 * DAYS;
    pub const FastTrackVotingPeriod: BlockNumber = 3 * HOURS;
    pub const InstantAllowed: bool = true;
    pub const MinimumDeposit: Balance = 10 * DOLLARS;
    pub const EnactmentPeriod: BlockNumber = 1 * DAYS;
    pub const CooloffPeriod: BlockNumber = 1 * DAYS;
    pub const MaxVotes: u32 = 100;
    pub const MaxProposals: u32 = 100;
}

impl pallet_democracy::Config for Runtime {
    type Proposal = Call;
    type Event = Event;
    type Currency = Balances;
    type EnactmentPeriod = EnactmentPeriod;
    type LaunchPeriod = LaunchPeriod;
    type VotingPeriod = VotingPeriod;
    type VoteLockingPeriod = EnactmentPeriod; // Same as EnactmentPeriod
    type MinimumDeposit = MinimumDeposit;
    /// A straight majority of the council can decide what their next motion is.
    type ExternalOrigin = EitherOfDiverse<
        pallet_collective::EnsureProportionAtLeast<AccountId, CouncilCollective, 1, 2>,
        frame_system::EnsureRoot<AccountId>,
    >;
    /// A super-majority can have the next scheduled referendum be a straight majority-carries vote.
    type ExternalMajorityOrigin = EitherOfDiverse<
        pallet_collective::EnsureProportionAtLeast<AccountId, CouncilCollective, 3, 4>,
        frame_system::EnsureRoot<AccountId>,
    >;
    /// A unanimous council can have the next scheduled referendum be a straight default-carries
    /// (NTB) vote.
    type ExternalDefaultOrigin = EitherOfDiverse<
        pallet_collective::EnsureProportionAtLeast<AccountId, CouncilCollective, 1, 1>,
        frame_system::EnsureRoot<AccountId>,
    >;
    /// Two thirds of the technical committee can have an ExternalMajority/ExternalDefault vote
    /// be tabled immediately and with a shorter voting/enactment period.
    type FastTrackOrigin = EitherOfDiverse<
        pallet_collective::EnsureProportionAtLeast<AccountId, TechnicalCollective, 2, 3>,
        frame_system::EnsureRoot<AccountId>,
    >;
    type InstantOrigin = EitherOfDiverse<
        pallet_collective::EnsureProportionAtLeast<AccountId, TechnicalCollective, 1, 1>,
        frame_system::EnsureRoot<AccountId>,
    >;
    type InstantAllowed = InstantAllowed;
    type FastTrackVotingPeriod = FastTrackVotingPeriod;
    // To cancel a proposal which has been passed, 2/3 of the council must agree to it.
    type CancellationOrigin = EitherOfDiverse<
        pallet_collective::EnsureProportionAtLeast<AccountId, CouncilCollective, 2, 3>,
        EnsureRoot<AccountId>,
    >;
    // To cancel a proposal before it has been passed, the technical committee must be unanimous or
    // Root must agree.
    type CancelProposalOrigin = EitherOfDiverse<
        pallet_collective::EnsureProportionAtLeast<AccountId, TechnicalCollective, 1, 1>,
        EnsureRoot<AccountId>,
    >;
    type BlacklistOrigin = EnsureRoot<AccountId>;
    // Any single technical committee member may veto a coming council proposal, however they can
    // only do it once and it lasts only for the cooloff period.
    type VetoOrigin = pallet_collective::EnsureMember<AccountId, TechnicalCollective>;
    type CooloffPeriod = CooloffPeriod;
    type PreimageByteDeposit = PreimageByteDeposit;
    type OperationalPreimageOrigin = pallet_collective::EnsureMember<AccountId, CouncilCollective>;
    type Slash = Treasury;
    type Scheduler = Scheduler;
    type PalletsOrigin = OriginCaller;
    type MaxVotes = MaxVotes;
    type WeightInfo = pallet_democracy::weights::SubstrateWeight<Runtime>;
    type MaxProposals = MaxProposals;
}

parameter_types! {
    pub const MaxAuthorities: u32 = 100;
}

impl pallet_aura::Config for Runtime {
    type AuthorityId = AuraId;
    type DisabledValidators = ();
    type MaxAuthorities = MaxAuthorities;
}

parameter_types! {
    pub const UncleGenerations: u32 = 0;
}

impl pallet_authorship::Config for Runtime {
    type FindAuthor = pallet_session::FindAccountFromAuthorIndex<Self, Aura>;
    type UncleGenerations = UncleGenerations;
    type FilterUncle = ();
    type EventHandler = CollatorSelection;
}

parameter_types! {
    pub const Period: u32 = 6 * HOURS;
    pub const Offset: u32 = 0;
}

impl pallet_session::Config for Runtime {
    type Event = Event;
    type ValidatorId = <Self as frame_system::Config>::AccountId;
    // we don't have stash and controller, thus we don't need the convert as well.
    type ValidatorIdOf = pallet_collator_selection::IdentityCollator;
    type ShouldEndSession = pallet_session::PeriodicSessions<Period, Offset>;
    type NextSessionRotation = pallet_session::PeriodicSessions<Period, Offset>;
    type SessionManager = CollatorSelection;
    // Essentially just Aura, but lets be pedantic.
    type SessionHandler =
        <opaque::SessionKeys as sp_runtime::traits::OpaqueKeys>::KeyTypeIdProviders;
    type Keys = opaque::SessionKeys;
    type WeightInfo = pallet_session::weights::SubstrateWeight<Runtime>;
}

parameter_types! {
    pub const PotId: PalletId = PalletId(*b"PotStake");
    pub const MaxCollatorCandidates: u32 = 1000;
    pub const MinCollatorCandidates: u32 = 5;
    pub const SessionLength: BlockNumber = 6 * HOURS;
    pub const MaxInvulnerables: u32 = 100;
}

impl pallet_collator_selection::Config for Runtime {
    type Event = Event;
    type Currency = Balances;
    type UpdateOrigin = EnsureRootOrHalfCouncil;
    type PotId = PotId;
    type MaxCandidates = MaxCollatorCandidates;
    type MinCandidates = MinCollatorCandidates;
    type MaxInvulnerables = MaxInvulnerables;
    // should be a multiple of session or things will get inconsistent
    type KickThreshold = Period;
    type ValidatorId = <Self as frame_system::Config>::AccountId;
    type ValidatorIdOf = pallet_collator_selection::IdentityCollator;
    type ValidatorRegistration = Session;
    type WeightInfo = pallet_collator_selection::weights::SubstrateWeight<Runtime>;
}

parameter_types! {
    pub const BridgeChainId: u8 = 1;
    pub const ResourceIdGenerationSalt: Option<u128> = None;
    pub const ProposalLifetime: BlockNumber = 50400; // ~7 days
    pub const BridgeEventLimit: u32 = 1024;
}

impl chainbridge::Config for Runtime {
    type Event = Event;
    type BridgeCommitteeOrigin = EnsureRootOrHalfCouncil;
    type Proposal = Call;
    type BridgeChainId = BridgeChainId;
    type Currency = Balances;
    type ProposalLifetime = ProposalLifetime;
    type NativeAssetChecker = assets_registry::NativeAssetFilter<ParachainInfo>;
    type NativeExecutionPrice = NativeExecutionPrice;
    type TreasuryAccount = ThalaTreasuryAccount;
    type FungibleAdapter = XTransferAdapter<
        CurrencyTransactor,
        FungiblesTransactor,
        XTransfer,
        assets_registry::NativeAssetFilter<ParachainInfo>,
        assets_registry::ReserveAssetFilter<
            ParachainInfo,
            assets_registry::NativeAssetFilter<ParachainInfo>,
        >,
    >;
    type AssetsRegistry = AssetsRegistry;
    type BridgeEventLimit = BridgeEventLimit;
    type ResourceIdGenerationSalt = ResourceIdGenerationSalt;
}

impl xtransfer::Config for Runtime {
    type Event = Event;
    type Bridge = (
        xcmbridge::BridgeTransactImpl<Runtime>,
        chainbridge::BridgeTransactImpl<Runtime>,
    );
}

pub struct MqCallMatcher;
impl pallet_mq::CallMatcher<Runtime> for MqCallMatcher {
    fn match_call(call: &Call) -> Option<&pallet_mq::Call<Runtime>> {
        match call {
            Call::PhalaMq(mq_call) => Some(mq_call),
            _ => None,
        }
    }
}

parameter_types! {
    pub const ExpectedBlockTimeSec: u32 = SECS_PER_BLOCK as u32;
    pub const MinMiningStaking: Balance = 1 * DOLLARS;
    pub const MinContribution: Balance = 1 * CENTS;
    pub const MiningGracePeriod: u64 = 1 * 3600;
    pub const MinInitP: u32 = 50;
    pub const MiningEnabledByDefault: bool = true;
    pub const MaxPoolWorkers: u32 = 200;
    pub const VerifyPRuntime: bool = false;
    pub const VerifyRelaychainGenesisBlockHash: bool = false;
}

impl pallet_registry::Config for Runtime {
    type Event = Event;
    type Currency = Balances;
    type AttestationValidator = pallet_registry::IasValidator;
    type UnixTime = Timestamp;
    type VerifyPRuntime = VerifyPRuntime;
    type VerifyRelaychainGenesisBlockHash = VerifyRelaychainGenesisBlockHash;
    type GovernanceOrigin = EnsureRootOrHalfCouncil;
}
impl pallet_mq::Config for Runtime {
    type QueueNotifyConfig = msg_routing::MessageRouteConfig;
    type CallMatcher = MqCallMatcher;
}
impl pallet_mining::Config for Runtime {
    type Event = Event;
    type ExpectedBlockTimeSec = ExpectedBlockTimeSec;
    type MinInitP = MinInitP;
    type Randomness = RandomnessCollectiveFlip;
    type OnReward = PhalaStakePool;
    type OnUnbound = PhalaStakePool;
    type OnStopped = PhalaStakePool;
    type OnTreasurySettled = Treasury;
    type UpdateTokenomicOrigin = EnsureRootOrHalfCouncil;
}
impl pallet_stakepool::Config for Runtime {
    type Event = Event;
    type MinContribution = MinContribution;
    type GracePeriod = MiningGracePeriod;
    type MiningEnabledByDefault = MiningEnabledByDefault;
    type MaxPoolWorkers = MaxPoolWorkers;
    type MiningSwitchOrigin = EnsureRootOrHalfCouncil;
    type BackfillOrigin = EnsureRootOrHalfCouncil;
}
impl pallet_vault::Config for Runtime {
    type Event = Event;
}
impl pallet_fat::Config for Runtime {
    type Event = Event;
    type InkCodeSizeLimit = ConstU32<{1024*1024*2}>;
    type SidevmCodeSizeLimit = ConstU32<{1024*1024*8}>;
}

parameter_types! {
	pub const PPhaAssetId: u32 = 1;
}

pub struct PawnShopGet;

impl Get<AccountId32> for PawnShopGet {
	fn get() -> AccountId32 {
		AccountId32::new([1; 32])
	}
}

impl pallet_pawnshop::Config for Runtime {
	type Event = Event;
	type PPhaAssetId = PPhaAssetId;
	type PawnShopAccountId = PawnShopGet;
    type OnSlashed = Treasury;
}

impl pallet_basepool::Config for Runtime {
	type Event = Event;
}

impl Decode for Runtime {
	fn decode<I: Input>(input: &mut I) -> Result<Self, codec::Error> {
		Ok(Self)
	}
}

impl Encode for Runtime {
	fn size_hint(&self) -> usize {
		0
	}
}

#[cfg(feature = "runtime-benchmarks")]
#[macro_use]
extern crate frame_benchmarking;

#[cfg(feature = "runtime-benchmarks")]
mod benches {
    define_benchmarks!(
        [frame_system, SystemBench::<Runtime>]
        [pallet_balances, Balances]
        [pallet_preimage, Preimage]
        [pallet_bounties, Bounties]
        [pallet_child_bounties, ChildBounties]
        [pallet_collective, Council]
        [pallet_collective, TechnicalCommittee]
        [pallet_democracy, Democracy]
        // TODO: assertion failed `failed to submit candidacy`
        [pallet_elections_phragmen, PhragmenElection]
        [pallet_identity, Identity]
        [pallet_membership, TechnicalMembership]
        [pallet_multisig, Multisig]
        [pallet_proxy, Proxy]
        [pallet_scheduler, Scheduler]
        [pallet_session, SessionBench::<Runtime>]
        [pallet_timestamp, Timestamp]
        [pallet_tips, Tips]
        [pallet_treasury, Treasury]
        [pallet_utility, Utility]
        [pallet_vesting, Vesting]
        [pallet_lottery, Lottery]
        [pallet_assets, Assets]
        // TODO: panic
        [pallet_collator_selection, CollatorSelection]
        [pallet_uniques, Uniques]
    );
}

// https://github.com/rmrk-team/rmrk-substrate/blob/main/runtime/src/lib.rs#L472
fn option_filter_keys_to_set<StringLimit: frame_support::traits::Get<u32>>(
    filter_keys: Option<Vec<pallet_rmrk_rpc_runtime_api::PropertyKey>>,
) -> pallet_rmrk_rpc_runtime_api::Result<Option<BTreeSet<BoundedVec<u8, StringLimit>>>> {
    match filter_keys {
        Some(filter_keys) => {
            let tree = filter_keys.into_iter()
                .map(|filter_keys| -> pallet_rmrk_rpc_runtime_api::Result<BoundedVec<u8, StringLimit>> {
                    filter_keys.try_into().map_err(|_| DispatchError::Other("Can't read filter key"))
                }).collect::<pallet_rmrk_rpc_runtime_api::Result<BTreeSet<_>>>()?;
            Ok(Some(tree))
        }
        None => Ok(None),
    }
}

impl_runtime_apis! {
    impl sp_consensus_aura::AuraApi<Block, AuraId> for Runtime {
        fn slot_duration() -> sp_consensus_aura::SlotDuration {
            sp_consensus_aura::SlotDuration::from_millis(Aura::slot_duration())
        }

        fn authorities() -> Vec<AuraId> {
            Aura::authorities().into_inner()
        }
    }

    impl sp_api::Core<Block> for Runtime {
        fn version() -> RuntimeVersion {
            VERSION
        }

        fn execute_block(block: Block) {
            Executive::execute_block(block)
        }

        fn initialize_block(header: &<Block as BlockT>::Header) {
            Executive::initialize_block(header)
        }
    }

    impl sp_api::Metadata<Block> for Runtime {
        fn metadata() -> OpaqueMetadata {
            OpaqueMetadata::new(Runtime::metadata().into())
        }
    }

    impl sp_block_builder::BlockBuilder<Block> for Runtime {
        fn apply_extrinsic(
            extrinsic: <Block as BlockT>::Extrinsic,
        ) -> ApplyExtrinsicResult {
            Executive::apply_extrinsic(extrinsic)
        }

        fn finalize_block() -> <Block as BlockT>::Header {
            Executive::finalize_block()
        }

        fn inherent_extrinsics(data: sp_inherents::InherentData) -> Vec<<Block as BlockT>::Extrinsic> {
            data.create_extrinsics()
        }

        fn check_inherents(block: Block, data: sp_inherents::InherentData) -> sp_inherents::CheckInherentsResult {
            data.check_extrinsics(&block)
        }
    }

    impl sp_transaction_pool::runtime_api::TaggedTransactionQueue<Block> for Runtime {
        fn validate_transaction(
            source: TransactionSource,
            tx: <Block as BlockT>::Extrinsic,
            block_hash: <Block as BlockT>::Hash,
        ) -> TransactionValidity {
            Executive::validate_transaction(source, tx, block_hash)
        }
    }

    impl sp_offchain::OffchainWorkerApi<Block> for Runtime {
        fn offchain_worker(header: &<Block as BlockT>::Header) {
            Executive::offchain_worker(header)
        }
    }

    impl sp_session::SessionKeys<Block> for Runtime {
        fn generate_session_keys(seed: Option<Vec<u8>>) -> Vec<u8> {
            opaque::SessionKeys::generate(seed)
        }

        fn decode_session_keys(
            encoded: Vec<u8>,
        ) -> Option<Vec<(Vec<u8>, KeyTypeId)>> {
            opaque::SessionKeys::decode_into_raw_public_keys(&encoded)
        }
    }

    impl frame_system_rpc_runtime_api::AccountNonceApi<Block, AccountId, Index> for Runtime {
        fn account_nonce(account: AccountId) -> Index {
            System::account_nonce(account)
        }
    }

    impl pallet_transaction_payment_rpc_runtime_api::TransactionPaymentApi<
        Block,
        Balance,
    > for Runtime {
        fn query_info(uxt: <Block as BlockT>::Extrinsic, len: u32) -> pallet_transaction_payment_rpc_runtime_api::RuntimeDispatchInfo<Balance> {
            TransactionPayment::query_info(uxt, len)
        }
        fn query_fee_details(uxt: <Block as BlockT>::Extrinsic, len: u32) -> pallet_transaction_payment_rpc_runtime_api::FeeDetails<Balance> {
            TransactionPayment::query_fee_details(uxt, len)
        }
    }

    impl pallet_mq_runtime_api::MqApi<Block> for Runtime {
        fn sender_sequence(sender: &phala_types::messaging::MessageOrigin) -> Option<u64> {
            PhalaMq::offchain_ingress(sender)
        }
    }

    impl cumulus_primitives_core::CollectCollationInfo<Block> for Runtime {
        fn collect_collation_info(header: &<Block as BlockT>::Header) -> cumulus_primitives_core::CollationInfo {
            ParachainSystem::collect_collation_info(header)
        }
    }

    impl pallet_rmrk_rpc_runtime_api::RmrkApi<
        Block,
        AccountId,
        CollectionInfoOf<Runtime>,
        InstanceInfoOf<Runtime>,
        ResourceInfoOf<Runtime>,
        PropertyInfoOf<Runtime>,
        BaseInfoOf<Runtime>,
        PartTypeOf<Runtime>,
        BoundedThemeOf<Runtime>
    > for Runtime
    {
        fn last_collection_idx() -> pallet_rmrk_rpc_runtime_api::Result<CollectionId> {
            Ok(RmrkCore::collection_index())
        }

        fn collection_by_id(id: CollectionId) -> pallet_rmrk_rpc_runtime_api::Result<Option<CollectionInfoOf<Runtime>>> {
            Ok(RmrkCore::collections(id))
        }

        fn nft_by_id(collection_id: CollectionId, nft_id: NftId) -> pallet_rmrk_rpc_runtime_api::Result<Option<InstanceInfoOf<Runtime>>> {
            Ok(RmrkCore::nfts(collection_id, nft_id))
        }

        fn account_tokens(account_id: AccountId, collection_id: CollectionId) -> pallet_rmrk_rpc_runtime_api::Result<Vec<NftId>> {
            Ok(Uniques::owned_in_collection(&collection_id, &account_id).collect())
        }

        fn nft_children(collection_id: CollectionId, nft_id: NftId) -> pallet_rmrk_rpc_runtime_api::Result<Vec<NftChild>> {
            let children = RmrkCore::iterate_nft_children(collection_id, nft_id).collect();

            Ok(children)
        }

        fn collection_properties(
            collection_id: CollectionId,
            filter_keys: Option<Vec<pallet_rmrk_rpc_runtime_api::PropertyKey>>
        ) -> pallet_rmrk_rpc_runtime_api::Result<Vec<PropertyInfoOf<Runtime>>> {
            let nft_id = None;

            let filter_keys = option_filter_keys_to_set::<<Self as pallet_uniques::Config>::KeyLimit>(
                filter_keys
            )?;

            Ok(RmrkCore::query_properties(collection_id, nft_id, filter_keys).collect())
        }

        fn nft_properties(
            collection_id: CollectionId,
            nft_id: NftId,
            filter_keys: Option<Vec<pallet_rmrk_rpc_runtime_api::PropertyKey>>
        ) -> pallet_rmrk_rpc_runtime_api::Result<Vec<PropertyInfoOf<Runtime>>> {
            let filter_keys = option_filter_keys_to_set::<<Self as pallet_uniques::Config>::KeyLimit>(
                filter_keys
            )?;

            Ok(RmrkCore::query_properties(collection_id, Some(nft_id), filter_keys).collect())
        }

        fn nft_resources(collection_id: CollectionId, nft_id: NftId) -> pallet_rmrk_rpc_runtime_api::Result<Vec<ResourceInfoOf<Runtime>>> {
            Ok(RmrkCore::iterate_resources(collection_id, nft_id).collect())
        }

        fn nft_resource_priority(collection_id: CollectionId, nft_id: NftId, resource_id: ResourceId) -> pallet_rmrk_rpc_runtime_api::Result<Option<u32>> {
            let priority = RmrkCore::priorities((collection_id, nft_id, resource_id));

            Ok(priority)
        }

        fn base(base_id: BaseId) -> pallet_rmrk_rpc_runtime_api::Result<Option<BaseInfoOf<Runtime>>> {
            Ok(RmrkEquip::bases(base_id))
        }

        fn base_parts(base_id: BaseId) -> pallet_rmrk_rpc_runtime_api::Result<Vec<PartTypeOf<Runtime>>> {
            Ok(RmrkEquip::iterate_part_types(base_id).collect())
        }

        fn theme_names(base_id: BaseId) -> pallet_rmrk_rpc_runtime_api::Result<Vec<pallet_rmrk_rpc_runtime_api::ThemeName>> {
            let names = RmrkEquip::iterate_theme_names(base_id)
                .map(|name| name.into())
                .collect();

            Ok(names)
        }

        fn theme(
            base_id: BaseId,
            theme_name: pallet_rmrk_rpc_runtime_api::ThemeName,
            filter_keys: Option<Vec<pallet_rmrk_rpc_runtime_api::PropertyKey>>
        ) -> pallet_rmrk_rpc_runtime_api::Result<Option<BoundedThemeOf<Runtime>>> {
            use pallet_rmrk_equip::StringLimitOf;

            let theme_name: StringLimitOf<Self> = theme_name.try_into()
                .map_err(|_| DispatchError::Other("Can't read theme_name"))?;

            let filter_keys = option_filter_keys_to_set::<<Self as pallet_uniques::Config>::StringLimit>(
                filter_keys
            )?;

            let theme = RmrkEquip::get_theme(base_id, theme_name, filter_keys)?;
            Ok(theme)
        }
    }

    #[cfg(feature = "try-runtime")]
	impl frame_try_runtime::TryRuntime<Block> for Runtime {
		fn on_runtime_upgrade() -> (Weight, Weight) {
			log::info!("try-runtime::on_runtime_upgrade statemine.");
			let weight = Executive::try_runtime_upgrade().unwrap();
			(weight, RuntimeBlockWeights::get().max_block)
		}

		fn execute_block(block: Block, state_root_check: bool, select: frame_try_runtime::TryStateSelect) -> Weight {
			log::info!(
				target: "runtime::statemine", "try-runtime: executing block #{} ({:?}) / root checks: {:?} / sanity-checks: {:?}",
				block.header.number,
				block.header.hash(),
				state_root_check,
				select,
			);
			Executive::try_execute_block(block, state_root_check, select).expect("try_execute_block failed")
		}
	}

    #[cfg(feature = "runtime-benchmarks")]
    impl frame_benchmarking::Benchmark<Block> for Runtime {
        fn benchmark_metadata(extra: bool) -> (
            Vec<frame_benchmarking::BenchmarkList>,
            Vec<frame_support::traits::StorageInfo>,
        ) {
            use frame_benchmarking::{Benchmarking, BenchmarkList};
            use frame_support::traits::StorageInfoTrait;

            use frame_system_benchmarking::Pallet as SystemBench;
            use cumulus_pallet_session_benchmarking::Pallet as SessionBench;

            let mut list = Vec::<BenchmarkList>::new();
            list_benchmarks!(list, extra);

            let storage_info = AllPalletsWithSystem::storage_info();

            return (list, storage_info)
        }

        fn dispatch_benchmark(
            config: frame_benchmarking::BenchmarkConfig
        ) -> Result<Vec<frame_benchmarking::BenchmarkBatch>, sp_runtime::RuntimeString> {
            use frame_benchmarking::{Benchmarking, BenchmarkBatch, TrackedStorageKey};

            use frame_system_benchmarking::Pallet as SystemBench;
            impl frame_system_benchmarking::Config for Runtime {}

            use cumulus_pallet_session_benchmarking::Pallet as SessionBench;
            impl cumulus_pallet_session_benchmarking::Config for Runtime {}

            let whitelist: Vec<TrackedStorageKey> = vec![
                // Block Number
                hex_literal::hex!("26aa394eea5630e07c48ae0c9558cef702a5c1b19ab7a04f536c519aca4983ac").to_vec().into(),
                // Total Issuance
                hex_literal::hex!("c2261276cc9d1f8598ea4b6a74b15c2f57c875e4cff74148e4628f264b974c80").to_vec().into(),
                // Execution Phase
                hex_literal::hex!("26aa394eea5630e07c48ae0c9558cef7ff553b5a9862a516939d82b3d3d8661a").to_vec().into(),
                // Event Count
                hex_literal::hex!("26aa394eea5630e07c48ae0c9558cef70a98fdbe9ce6c55837576c60c7af3850").to_vec().into(),
                // System Events
                hex_literal::hex!("26aa394eea5630e07c48ae0c9558cef780d41e5e16056765bc8461851072c9d7").to_vec().into(),
                // Treasury Account
                hex_literal::hex!("26aa394eea5630e07c48ae0c9558cef7b99d880ec681799c0cf30e8886371da95ecffd7b6c0f78751baa9d281e0bfa3a6d6f646c70792f74727372790000000000000000000000000000000000000000").to_vec().into(),
            ];

            let mut batches = Vec::<BenchmarkBatch>::new();
            let params = (&config, &whitelist);
            add_benchmarks!(params, batches);

            if batches.is_empty() { return Err("Benchmark not found for this pallet.".into()) }
            Ok(batches)
        }
    }
}

struct CheckInherents;

impl cumulus_pallet_parachain_system::CheckInherents<Block> for CheckInherents {
    fn check_inherents(
        block: &Block,
        relay_state_proof: &cumulus_pallet_parachain_system::RelayChainStateProof,
    ) -> sp_inherents::CheckInherentsResult {
        let relay_chain_slot = relay_state_proof
            .read_slot()
            .expect("Could not read the relay chain slot from the proof");

        let inherent_data =
            cumulus_primitives_timestamp::InherentDataProvider::from_relay_chain_slot_and_duration(
                relay_chain_slot,
                sp_std::time::Duration::from_secs(6),
            )
            .create_inherent_data()
            .expect("Could not create the timestamp inherent data");

        inherent_data.check_extrinsics(block)
    }
}

cumulus_pallet_parachain_system::register_validate_block! {
    Runtime = Runtime,
    BlockExecutor = cumulus_pallet_aura_ext::BlockExecutor::<Runtime, Executive>,
    CheckInherents = CheckInherents,
}<|MERGE_RESOLUTION|>--- conflicted
+++ resolved
@@ -268,13 +268,8 @@
         PhalaRegistry: pallet_registry::{Pallet, Call, Event<T>, Storage, Config<T>} = 86,
         PhalaMining: pallet_mining::{Pallet, Call, Event<T>, Storage, Config} = 87,
         PhalaStakePool: pallet_stakepool::{Pallet, Call, Event<T>, Storage} = 88,
-<<<<<<< HEAD
         PhalaPawnshop: pallet_pawnshop::{Pallet, Call, Event<T>, Storage} = 89,
 		PhalaBasePool: pallet_basepool::{Pallet, Event<T>, Storage} = 90,
-=======
-        PhalaPawnshop: pallet_pawnshop::{Pallet, Event<T>, Storage} = 89,
-        PhalaBasePool: pallet_basepool::{Pallet, Event<T>, Storage} = 90,
->>>>>>> 50e71bdc
         Assets: pallet_assets::{Pallet, Call, Storage, Event<T>} = 91,
         AssetsRegistry: assets_registry::{Pallet, Call, Storage, Event<T>} = 92,
         PhalaFatContracts: pallet_fat::{Pallet, Call, Event<T>, Storage} = 93,
