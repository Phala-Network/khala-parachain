// Copyright (C) 2021 HashForest Technology Pte. Ltd.
// SPDX-License-Identifier: Apache-2.0

// Licensed under the Apache License, Version 2.0 (the "License");
// you may not use this file except in compliance with the License.
// You may obtain a copy of the License at
//
//     http://www.apache.org/licenses/LICENSE-2.0
//
// Unless required by applicable law or agreed to in writing, software
// distributed under the License is distributed on an "AS IS" BASIS,
// WITHOUT WARRANTIES OR CONDITIONS OF ANY KIND, either express or implied.
// See the License for the specific language governing permissions and
// limitations under the License.

//! Khala runtime.

#![cfg_attr(not(feature = "std"), no_std)]
// `construct_runtime!` does a lot of recursion and requires us to increase the limit to 256.
#![recursion_limit = "256"]

#![allow(clippy::identity_op)]

// Make the WASM binary available.
#[cfg(all(feature = "std", feature = "include-wasm"))]
include!(concat!(env!("OUT_DIR"), "/wasm_binary.rs"));

/// Wasm binary unwrapped. If built with `SKIP_WASM_BUILD`, the function panics.
#[cfg(feature = "std")]
pub fn wasm_binary_unwrap() -> &'static [u8] {
    WASM_BINARY.expect(
        "Development wasm binary is not available. This means the client is \
        built with `SKIP_WASM_BUILD` flag and it is only usable for \
        production chains. Please rebuild with the flag disabled.",
    )
}

// Defaults helpers used in chain spec
pub mod defaults;

// Constant values used within the runtime.
pub mod constants;
use constants::{currency::*, fee::WeightToFee, parachains};

mod msg_routing;

use codec::{Decode, Encode, MaxEncodedLen};
use sp_api::impl_runtime_apis;
use sp_core::{
    crypto::KeyTypeId,
    u32_trait::{_1, _2, _3, _4, _5},
    OpaqueMetadata,
};
use sp_runtime::{
    create_runtime_str, generic, impl_opaque_keys,
    traits::{AccountIdLookup, Block as BlockT, ConvertInto, Zero},
    transaction_validity::{TransactionSource, TransactionValidity},
    ApplyExtrinsicResult, FixedPointNumber, Perbill, Percent, Permill, Perquintill,
};
use sp_std::{prelude::*, marker::PhantomData};
#[cfg(feature = "std")]
use sp_version::NativeVersion;
use sp_version::RuntimeVersion;
use static_assertions::const_assert;

// A few exports that help ease life for downstream crates.
pub use frame_support::{
    construct_runtime, match_type, parameter_types,
    traits::{
        Currency, Imbalance, Contains, Everything, fungibles, Get, InstanceFilter, IsInVec, KeyOwnerProofSystem, LockIdentifier,
        OnUnbalanced, Randomness, U128CurrencyToVote,
    },
    weights::{
        constants::{BlockExecutionWeight, ExtrinsicBaseWeight, RocksDbWeight, WEIGHT_PER_SECOND},
        DispatchClass, IdentityFee, Weight,
    },
    PalletId, RuntimeDebug, StorageValue,
};

use frame_system::{
    limits::{BlockLength, BlockWeights},
    EnsureOneOf, EnsureRoot,
};

use xcm::v1::prelude::*;
use polkadot_parachain::primitives::Sibling;
use xcm_builder::{
    AccountId32Aliases, AllowTopLevelPaidExecutionFrom, AllowUnpaidExecutionFrom,
	AsPrefixedGeneralIndex, ConvertedConcreteAssetId, CurrencyAdapter, EnsureXcmOrigin,
	FixedWeightBounds, FungiblesAdapter, IsConcrete, LocationInverter, NativeAsset,
	ParentAsSuperuser, ParentIsDefault, RelayChainAsNative, SiblingParachainAsNative,
	SiblingParachainConvertsVia, SignedAccountId32AsNative, SignedToAccountId32,
	SovereignSignedViaLocation, TakeWeightCredit, UsingComponents,
};
use xcm_executor::{traits::{JustTry, FilterAssetLocation}, Config, XcmExecutor};

pub use frame_system::Call as SystemCall;
pub use pallet_balances::Call as BalancesCall;
pub use pallet_timestamp::Call as TimestampCall;

pub use parachains_common::*;
pub use parachains_common::Index;

pub use phala_pallets::{
    pallet_mq,
    pallet_registry,
    pallet_mining,
    pallet_stakepool,
};

pub use xtransfer_pallets::{
	pallet_xtransfer_assets,
	pallet_xcm_transfer,
    xtransfer_matcher,
};


#[cfg(any(feature = "std", test))]
pub use sp_runtime::BuildStorage;

/// Opaque types. These are used by the CLI to instantiate machinery that don't need to know
/// the specifics of the runtime. They can then be made to be agnostic over specific formats
/// of data like extrinsics, allowing for them to continue syncing the network through upgrades
/// to even the core data structures.
pub mod opaque {
    use super::*;
    pub use sp_runtime::OpaqueExtrinsic as UncheckedExtrinsic;

    /// Opaque block header type.
    pub type Header = generic::Header<BlockNumber, Hasher>;
    /// Opaque block type.
    pub type Block = generic::Block<Header, UncheckedExtrinsic>;
    /// Opaque block identifier type.
    pub type BlockId = generic::BlockId<Block>;

    impl_opaque_keys! {
        pub struct SessionKeys {
            pub aura: Aura,
        }
    }
}

/// This runtime version.
#[sp_version::runtime_version]
pub const VERSION: RuntimeVersion = RuntimeVersion {
    spec_name: create_runtime_str!("khala"),
    impl_name: create_runtime_str!("khala"),
    authoring_version: 1,
    spec_version: 1070,
    impl_version: 0,
    apis: RUNTIME_API_VERSIONS,
    transaction_version: 2,
};

/// The version information used to identify this runtime when compiled natively.
#[cfg(feature = "std")]
pub fn native_version() -> NativeVersion {
    NativeVersion {
        runtime_version: VERSION,
        can_author_with: Default::default(),
    }
}

/// The address format for describing accounts.
pub type Address = sp_runtime::MultiAddress<AccountId, ()>;
/// Block type as expected by this runtime.
pub type Block = generic::Block<Header, UncheckedExtrinsic>;
/// A Block signed with a Justification
pub type SignedBlock = generic::SignedBlock<Block>;
/// BlockId type as expected by this runtime.
pub type BlockId = generic::BlockId<Block>;
/// The SignedExtension to the basic transaction logic.
pub type SignedExtra = (
    frame_system::CheckSpecVersion<Runtime>,
    frame_system::CheckTxVersion<Runtime>,
    frame_system::CheckGenesis<Runtime>,
    frame_system::CheckEra<Runtime>,
    frame_system::CheckNonce<Runtime>,
    frame_system::CheckWeight<Runtime>,
    pallet_mq::CheckMqSequence<Runtime>,
    pallet_transaction_payment::ChargeTransactionPayment<Runtime>,
);
/// Unchecked extrinsic type as expected by this runtime.
pub type UncheckedExtrinsic = generic::UncheckedExtrinsic<Address, Call, Signature, SignedExtra>;
/// Extrinsic type that has already been checked.
pub type CheckedExtrinsic = generic::CheckedExtrinsic<AccountId, Call, SignedExtra>;
/// Executive: handles dispatch to the various modules.
pub type Executive = frame_executive::Executive<
    Runtime,
    Block,
    frame_system::ChainContext<Runtime>,
    Runtime,
    AllPallets,
>;

construct_runtime! {
    pub enum Runtime where
        Block = Block,
        NodeBlock = opaque::Block,
        UncheckedExtrinsic = UncheckedExtrinsic,
    {
        // System support stuff
        System: frame_system::{Pallet, Call, Config, Storage, Event<T>} = 0,
        Timestamp: pallet_timestamp::{Pallet, Call, Storage, Inherent} = 1,
        RandomnessCollectiveFlip: pallet_randomness_collective_flip::{Pallet, Storage} = 2,
        Utility: pallet_utility::{Pallet, Call, Event} = 3,
        Multisig: pallet_multisig::{Pallet, Call, Storage, Event<T>} = 4,
        Proxy: pallet_proxy::{Pallet, Call, Storage, Event<T>} = 5,
        Vesting: pallet_vesting::{Pallet, Call, Storage, Event<T>, Config<T>} = 6,
        Scheduler: pallet_scheduler::{Pallet, Call, Storage, Event<T>} = 7,

        // Parachain staff
        ParachainInfo: pallet_parachain_info::{Pallet, Storage, Config} = 20,
        ParachainSystem: cumulus_pallet_parachain_system::{Pallet, Call, Config, Storage, Inherent, Event<T>, ValidateUnsigned} = 21,

        // XCM helpers
        XcmpQueue: cumulus_pallet_xcmp_queue::{Pallet, Call, Storage, Event<T>} = 30,
        CumulusXcm: cumulus_pallet_xcm::{Pallet, Event<T>, Origin} = 31,
        DmpQueue: cumulus_pallet_dmp_queue::{Pallet, Call, Storage, Event<T>} = 32,

        // Monetary stuff
        Balances: pallet_balances::{Pallet, Call, Storage, Config<T>, Event<T>} = 40,
        TransactionPayment: pallet_transaction_payment::{Pallet, Storage} = 41,

        // Collator support. the order of these 5 are important and shall not change.
        Authorship: pallet_authorship::{Pallet, Call, Storage} = 50,
        CollatorSelection: pallet_collator_selection::{Pallet, Call, Storage, Event<T>, Config<T>} = 51,
        Session: pallet_session::{Pallet, Call, Storage, Event, Config<T>} = 52,
        Aura: pallet_aura::{Pallet, Storage, Config<T>} = 53,
        AuraExt: cumulus_pallet_aura_ext::{Pallet, Storage, Config} = 54,

        // Governance
        Identity: pallet_identity::{Pallet, Call, Storage, Event<T>} = 60,
        Democracy: pallet_democracy::{Pallet, Call, Storage, Config<T>, Event<T>} = 61,
        Council: pallet_collective::<Instance1>::{Pallet, Call, Storage, Origin<T>, Event<T>, Config<T>} = 62,
        Treasury: pallet_treasury::{Pallet, Call, Storage, Config, Event<T>} = 63,
        Bounties: pallet_bounties::{Pallet, Call, Storage, Event<T>} = 64,
        Lottery: pallet_lottery::{Pallet, Call, Storage, Event<T>} = 65,
        TechnicalCommittee: pallet_collective::<Instance2>::{Pallet, Call, Storage, Origin<T>, Event<T>, Config<T>} = 66,
        TechnicalMembership: pallet_membership::<Instance1>::{Pallet, Call, Storage, Event<T>, Config<T>} = 67,
        PhragmenElection: pallet_elections_phragmen::{Pallet, Call, Storage, Event<T>, Config<T>} = 68,
        Tips: pallet_tips::{Pallet, Call, Storage, Event<T>} = 69,

        // Main, starts from 80

        // ChainBridge
        ChainBridge: pallet_bridge::{Pallet, Call, Storage, Event<T>} = 80,
        BridgeTransfer: pallet_bridge_transfer::{Pallet, Call, Event<T>, Storage} = 81,
        XcmTransfer: pallet_xcm_transfer::{Pallet, Call, Event<T>, Storage} = 82,
		XTransferAssets: pallet_xtransfer_assets::{Pallet, Call, Event<T>, Storage} = 83,

        // Phala
        PhalaMq: pallet_mq::{Pallet, Call, Storage} = 85,
        PhalaRegistry: pallet_registry::{Pallet, Call, Event, Storage, Config<T>} = 86,
        PhalaMining: pallet_mining::{Pallet, Call, Event<T>, Storage, Config} = 87,
        PhalaStakePool: pallet_stakepool::{Pallet, Call, Event<T>, Storage} = 88,

        // `sudo` has been removed on production
<<<<<<< HEAD
        Sudo: pallet_sudo::{Pallet, Call, Storage, Config<T>, Event<T>} = 99,
=======
        // Sudo: pallet_sudo::{Pallet, Call, Storage, Config<T>, Event<T>} = 99,
        // `OTT` has been removed, the index should be kept
        // PhalaOneshotTransfer: pallet_ott::{Pallet, Call, Event<T>, Storage} = 100,
>>>>>>> fce7f3c1
    }
}

pub struct BaseCallFilter;
impl Contains<Call> for BaseCallFilter {
    fn contains(call: &Call) -> bool {
        matches!(
            call,
            // `sudo` has been removed on production
            Call::Sudo(_) |
            // System
            Call::System(_) | Call::Timestamp(_) | Call::Utility(_) |
            Call::Multisig(_) | Call::Proxy(_) | Call::Scheduler(_) |
            Call::Vesting(_) |
            // Parachain
            Call::ParachainSystem(_) |
            // Monetary
<<<<<<< HEAD
            // TODO: We disable transfer at launch
=======
>>>>>>> fce7f3c1
            Call::Balances(_) |
            Call::ChainBridge(_) |
            Call::BridgeTransfer(_) |
            // Collator
            Call::Authorship(_) | Call::CollatorSelection(_) | Call::Session(_) |
            // XCM
            Call::XcmpQueue(_) |
            Call::DmpQueue(_) |
            Call::XcmTransfer(_) |
            Call::XTransferAssets(_) |

            // Governance
            Call::Identity(_) | Call::Treasury(_) |
            Call::Democracy(_) | Call::PhragmenElection(..) |
            Call::Council(_) | Call::TechnicalCommittee(_) | Call::TechnicalMembership(_) |
            Call::Bounties(_) | Call::Lottery(_) | Call::Tips(..) |
            // Phala
            Call::PhalaMq(_) | Call::PhalaRegistry(_) |
            Call::PhalaMining(_) | Call::PhalaStakePool(_)
        )
    }
}

parameter_types! {
    pub const BlockHashCount: BlockNumber = 1200; // mortal tx can be valid up to 4 hour after signing
    pub const Version: RuntimeVersion = VERSION;
    pub RuntimeBlockLength: BlockLength =
        BlockLength::max_with_normal_ratio(5 * 1024 * 1024, NORMAL_DISPATCH_RATIO);
    pub RuntimeBlockWeights: BlockWeights = BlockWeights::builder()
        .base_block(BlockExecutionWeight::get())
        .for_class(DispatchClass::all(), |weights| {
            weights.base_extrinsic = ExtrinsicBaseWeight::get();
        })
        .for_class(DispatchClass::Normal, |weights| {
            weights.max_total = Some(NORMAL_DISPATCH_RATIO * MAXIMUM_BLOCK_WEIGHT);
        })
        .for_class(DispatchClass::Operational, |weights| {
            weights.max_total = Some(MAXIMUM_BLOCK_WEIGHT);
            // Operational transactions have some extra reserved space, so that they
            // are included even if block reached `MAXIMUM_BLOCK_WEIGHT`.
            weights.reserved = Some(
                MAXIMUM_BLOCK_WEIGHT - NORMAL_DISPATCH_RATIO * MAXIMUM_BLOCK_WEIGHT
            );
        })
        .avg_block_initialization(AVERAGE_ON_INITIALIZE_RATIO)
        .build_or_panic();
    pub const SS58Prefix: u16 = 30;
}

impl frame_system::Config for Runtime {
    /// The identifier used to distinguish between accounts.
    type AccountId = AccountId;
    /// The aggregated dispatch type that is available for extrinsics.
    type Call = Call;
    /// The lookup mechanism to get account ID from whatever is passed in dispatchers.
    type Lookup = AccountIdLookup<AccountId, ()>;
    /// The index type for storing how many extrinsics an account has signed.
    type Index = Index;
    /// The index type for blocks.
    type BlockNumber = BlockNumber;
    /// The type for hashing blocks and tries.
    type Hash = Hash;
    /// The hashing algorithm used.
    type Hashing = Hasher;
    /// The header type.
    type Header = Header;
    /// The ubiquitous event type.
    type Event = Event;
    /// The ubiquitous origin type.
    type Origin = Origin;
    /// Maximum number of block number to block hash mappings to keep (oldest pruned first).
    type BlockHashCount = BlockHashCount;
    /// Runtime version.
    type Version = Version;
    /// Converts a module to an index of this module in the runtime.
    type PalletInfo = PalletInfo;
    type AccountData = pallet_balances::AccountData<Balance>;
    type OnNewAccount = ();
    type OnKilledAccount = ();
    type DbWeight = RocksDbWeight;
    type BaseCallFilter = BaseCallFilter;
    type SystemWeightInfo = frame_system::weights::SubstrateWeight<Runtime>;
    type BlockWeights = RuntimeBlockWeights;
    type BlockLength = RuntimeBlockLength;
    type SS58Prefix = SS58Prefix;
    type OnSetCode = cumulus_pallet_parachain_system::ParachainSetCode<Self>;
}

impl pallet_randomness_collective_flip::Config for Runtime {}

impl pallet_utility::Config for Runtime {
    type Event = Event;
    type Call = Call;
    type WeightInfo = pallet_utility::weights::SubstrateWeight<Runtime>;
}

parameter_types! {
    // One storage item; key size is 32; value is size 4+4+16+32 bytes = 56 bytes.
    pub const DepositBase: Balance = deposit(1, 88);
    // Additional storage item size of 32 bytes.
    pub const DepositFactor: Balance = deposit(0, 32);
    pub const MaxSignatories: u16 = 100;
}

impl pallet_multisig::Config for Runtime {
    type Event = Event;
    type Call = Call;
    type Currency = Balances;
    type DepositBase = DepositBase;
    type DepositFactor = DepositFactor;
    type MaxSignatories = MaxSignatories;
    type WeightInfo = pallet_multisig::weights::SubstrateWeight<Runtime>;
}

parameter_types! {
    // One storage item; key size 32, value size 8; .
    pub const ProxyDepositBase: Balance = deposit(1, 40);
    // Additional storage item size of 33 bytes.
    pub const ProxyDepositFactor: Balance = deposit(0, 33);
    pub const MaxProxies: u16 = 32;
    // One storage item; key size 32, value size 16
    pub const AnnouncementDepositBase: Balance = deposit(1, 48);
    pub const AnnouncementDepositFactor: Balance = deposit(0, 66);
    pub const MaxPending: u16 = 32;
}

/// The type used to represent the kinds of proxying allowed.
#[derive(Copy, Clone, Eq, PartialEq, Ord, PartialOrd, Encode, Decode, RuntimeDebug, MaxEncodedLen)]
pub enum ProxyType {
    /// Fully permissioned proxy. Can execute any call on behalf of _proxied_.
    Any,
    /// Can execute any call that does not transfer funds, including asset transfers.
    NonTransfer,
    /// Proxy with the ability to reject time-delay proxy announcements.
    CancelProxy,
    /// Governance
    Governance,
    /// Collator selection proxy. Can execute calls related to collator selection mechanism.
    Collator,
    /// Stake pool manager
    StakePoolManager
}

impl Default for ProxyType {
    fn default() -> Self {
        Self::Any
    }
}
impl InstanceFilter<Call> for ProxyType {
    fn filter(&self, c: &Call) -> bool {
        match self {
            ProxyType::Any => true,
            ProxyType::NonTransfer => matches!(
                c,
                Call::System(..) |
                Call::Timestamp(..) |
                Call::Session(..) |
                Call::Democracy(..) |
                Call::Council(..) |
                Call::PhragmenElection(..) |
                Call::TechnicalCommittee(..) |
                Call::TechnicalMembership(..) |
                Call::Treasury(..) |
                Call::Bounties(..) |
                Call::Tips(..) |
                Call::Utility(..) |
                Call::Identity(..) |
                Call::Vesting(pallet_vesting::Call::vest(..)) |
                Call::Vesting(pallet_vesting::Call::vest_other(..)) |
                Call::Scheduler(..) |
                Call::Proxy(..) |
                Call::Multisig(..)
            ),
            ProxyType::CancelProxy => matches!(
                c,
                Call::Proxy(pallet_proxy::Call::reject_announcement(..)) |
                Call::Utility(..) |
                Call::Multisig(..)
            ),
            ProxyType::Governance => matches!(
                c,
                Call::Democracy(..) |
                Call::PhragmenElection(..) |
                Call::Council(..) |
                Call::TechnicalCommittee(..) |
                Call::Treasury(..) |
                Call::Utility(..) |
                Call::Bounties(..) |
                Call::Tips(..) |
                Call::Lottery(..)
            ),
            ProxyType::Collator => matches!(
                c,
                Call::CollatorSelection(..) |
                Call::Utility(..) |
                Call::Multisig(..)
            ),
            ProxyType::StakePoolManager => matches!(
                c,
                Call::PhalaStakePool(pallet_stakepool::Call::add_worker(..)) |
                Call::PhalaStakePool(pallet_stakepool::Call::remove_worker(..)) |
                Call::PhalaStakePool(pallet_stakepool::Call::start_mining(..)) |
                Call::PhalaStakePool(pallet_stakepool::Call::stop_mining(..)) |
                Call::PhalaStakePool(pallet_stakepool::Call::reclaim_pool_worker(..)) |
                Call::PhalaStakePool(pallet_stakepool::Call::create(..)) |
                Call::PhalaRegistry(pallet_registry::Call::register_worker(..)) |
                Call::PhalaMq(pallet_mq::Call::sync_offchain_message(..))
            ),
        }
    }
    fn is_superset(&self, o: &Self) -> bool {
        match (self, o) {
            (x, y) if x == y => true,
            (ProxyType::Any, _) => true,
            (_, ProxyType::Any) => false,
            (ProxyType::NonTransfer, _) => true,
            _ => false,
        }
    }
}

impl pallet_proxy::Config for Runtime {
    type Event = Event;
    type Call = Call;
    type Currency = Balances;
    type ProxyType = ProxyType;
    type ProxyDepositBase = ProxyDepositBase;
    type ProxyDepositFactor = ProxyDepositFactor;
    type MaxProxies = MaxProxies;
    type WeightInfo = pallet_proxy::weights::SubstrateWeight<Runtime>;
    type MaxPending = MaxPending;
    type CallHasher = Hasher;
    type AnnouncementDepositBase = AnnouncementDepositBase;
    type AnnouncementDepositFactor = AnnouncementDepositFactor;
}

parameter_types! {
    pub MaximumSchedulerWeight: Weight = Perbill::from_percent(80) *
        RuntimeBlockWeights::get().max_block;
    pub const MaxScheduledPerBlock: u32 = 50;
}

impl pallet_scheduler::Config for Runtime {
    type Event = Event;
    type Origin = Origin;
    type PalletsOrigin = OriginCaller;
    type Call = Call;
    type MaximumWeight = MaximumSchedulerWeight;
    type ScheduleOrigin = EnsureRootOrHalfCouncil;
    type MaxScheduledPerBlock = MaxScheduledPerBlock;
    type WeightInfo = pallet_scheduler::weights::SubstrateWeight<Runtime>;
}

parameter_types! {
    pub const MinimumPeriod: u64 = SLOT_DURATION / 2;
}

impl pallet_timestamp::Config for Runtime {
    /// A timestamp: milliseconds since the unix epoch.
    type Moment = u64;
    type OnTimestampSet = ();
    type MinimumPeriod = MinimumPeriod;
    type WeightInfo = pallet_timestamp::weights::SubstrateWeight<Runtime>;
}

parameter_types! {
    pub const ExistentialDeposit: Balance = 1 * CENTS; // 0.01 PHA
    // For weight estimation, we assume that the most locks on an individual account will be 50.
    // This number may need to be adjusted in the future if this assumption no longer holds true.
    pub const MaxLocks: u32 = 50;
    pub const MaxReserves: u32 = 50;
}

impl pallet_balances::Config for Runtime {
    type MaxLocks = MaxLocks;
    type MaxReserves = MaxReserves;
    type ReserveIdentifier = [u8; 8];
    type Balance = Balance;
    type DustRemoval = ();
    type Event = Event;
    type ExistentialDeposit = ExistentialDeposit;
    type AccountStore = frame_system::Pallet<Runtime>;
    type WeightInfo = pallet_balances::weights::SubstrateWeight<Runtime>;
}

parameter_types! {
    pub const TransactionByteFee: Balance = 1 * MILLICENTS;
    pub const TargetBlockFullness: Perquintill = Perquintill::from_percent(25);
    pub AdjustmentVariable: pallet_transaction_payment::Multiplier =
        pallet_transaction_payment::Multiplier::saturating_from_rational(1, 100_000);
    pub MinimumMultiplier: pallet_transaction_payment::Multiplier =
        pallet_transaction_payment::Multiplier::saturating_from_rational(1, 1_000_000_000u128);
}

type NegativeImbalance = <Balances as Currency<AccountId>>::NegativeImbalance;

pub struct DealWithFees;
impl OnUnbalanced<NegativeImbalance> for DealWithFees {
    fn on_unbalanceds<B>(mut fees_then_tips: impl Iterator<Item = NegativeImbalance>) {
        if let Some(mut fees) = fees_then_tips.next() {
            if let Some(tips) = fees_then_tips.next() {
                tips.merge_into(&mut fees);
            }
            Treasury::on_unbalanced(fees);
        }
    }
}

impl pallet_transaction_payment::Config for Runtime {
    type OnChargeTransaction = pallet_transaction_payment::CurrencyAdapter<Balances, DealWithFees>;
    type TransactionByteFee = TransactionByteFee;
    type WeightToFee = WeightToFee;
    type FeeMultiplierUpdate = pallet_transaction_payment::TargetedFeeAdjustment<
        Self,
        TargetBlockFullness,
        AdjustmentVariable,
        MinimumMultiplier,
    >;
}

impl pallet_bounties::Config for Runtime {
    type Event = Event;
    type BountyDepositBase = BountyDepositBase;
    type BountyDepositPayoutDelay = BountyDepositPayoutDelay;
    type BountyUpdatePeriod = BountyUpdatePeriod;
    type BountyCuratorDeposit = BountyCuratorDeposit;
    type BountyValueMinimum = BountyValueMinimum;
    type DataDepositPerByte = DataDepositPerByte;
    type MaximumReasonLength = MaximumReasonLength;
    type WeightInfo = pallet_bounties::weights::SubstrateWeight<Runtime>;
}

impl pallet_tips::Config for Runtime {
    type Event = Event;
    type DataDepositPerByte = DataDepositPerByte;
    type MaximumReasonLength = MaximumReasonLength;
    type Tippers = PhragmenElection;
    type TipCountdown = TipCountdown;
    type TipFindersFee = TipFindersFee;
    type TipReportDepositBase = TipReportDepositBase;
    type WeightInfo = pallet_tips::weights::SubstrateWeight<Runtime>;
}

parameter_types! {
    pub const BasicDeposit: Balance = 10 * DOLLARS;       // 258 bytes on-chain
    pub const FieldDeposit: Balance = 250 * CENTS;        // 66 bytes on-chain
    pub const SubAccountDeposit: Balance = 2 * DOLLARS;   // 53 bytes on-chain
    pub const MaxSubAccounts: u32 = 100;
    pub const MaxAdditionalFields: u32 = 100;
    pub const MaxRegistrars: u32 = 20;
}

impl pallet_identity::Config for Runtime {
    type Event = Event;
    type Currency = Balances;
    type BasicDeposit = BasicDeposit;
    type FieldDeposit = FieldDeposit;
    type SubAccountDeposit = SubAccountDeposit;
    type MaxSubAccounts = MaxSubAccounts;
    type MaxAdditionalFields = MaxAdditionalFields;
    type MaxRegistrars = MaxRegistrars;
    type Slashed = Treasury;
    type ForceOrigin = EnsureRootOrHalfCouncil;
    type RegistrarOrigin = EnsureRootOrHalfCouncil;
    type WeightInfo = pallet_identity::weights::SubstrateWeight<Runtime>;
}

parameter_types! {
    pub const MinVestedTransfer: Balance = 1 * CENTS; // 0.01 PHA
}

impl pallet_vesting::Config for Runtime {
    type Event = Event;
    type Currency = Balances;
    type BlockNumberToBalance = ConvertInto;
    type MinVestedTransfer = MinVestedTransfer;
    type WeightInfo = pallet_vesting::weights::SubstrateWeight<Runtime>;
}

parameter_types! {
    pub const LotteryPalletId: PalletId = PalletId(*b"py/lotto");
    pub const MaxCalls: u32 = 10;
    pub const MaxGenerateRandom: u32 = 10;
}

impl pallet_lottery::Config for Runtime {
    type PalletId = LotteryPalletId;
    type Call = Call;
    type Event = Event;
    type Currency = Balances;
    type Randomness = RandomnessCollectiveFlip;
    type ManagerOrigin = EnsureRootOrHalfCouncil;
    type MaxCalls = MaxCalls;
    type ValidateCall = Lottery;
    type MaxGenerateRandom = MaxGenerateRandom;
    type WeightInfo = pallet_lottery::weights::SubstrateWeight<Runtime>;
}

// `sudo` has been removed on production
impl pallet_sudo::Config for Runtime {
    type Call = Call;
    type Event = Event;
}

parameter_types! {
    pub const ReservedXcmpWeight: Weight = MAXIMUM_BLOCK_WEIGHT / 4;
    pub const ReservedDmpWeight: Weight = MAXIMUM_BLOCK_WEIGHT / 4;
}

impl cumulus_pallet_parachain_system::Config for Runtime {
    type Event = Event;
    type OnValidationData = ();
    type SelfParaId = pallet_parachain_info::Pallet<Runtime>;
    type DmpMessageHandler = DmpQueue;
    type ReservedDmpWeight = ReservedDmpWeight;
    type OutboundXcmpMessageSource = XcmpQueue;
    type XcmpMessageHandler = XcmpQueue;
    type ReservedXcmpWeight = ReservedXcmpWeight;
}

impl pallet_parachain_info::Config for Runtime {}

impl cumulus_pallet_aura_ext::Config for Runtime {}

parameter_types! {
	pub const KsmLocation: MultiLocation = MultiLocation::parent();
	pub const RelayNetwork: NetworkId = NetworkId::Kusama;
	pub RelayChainOrigin: Origin = cumulus_pallet_xcm::Origin::Relay.into();
	pub Ancestry: MultiLocation = Parachain(ParachainInfo::parachain_id().into()).into();
    pub const DOTMultiAssetId: MultiLocation = MultiLocation { parents: 1, interior: Here };
    pub KARMultiAssetId: MultiLocation = MultiLocation { parents: 1, interior: X2(Parachain(parachains::karura::ID), GeneralKey(parachains::karura::KAR_KEY.to_vec())) };
	pub const PHA2004MultiAssetId: MultiLocation = MultiLocation { parents: 1, interior: X1(Parachain(2004)) };
	pub const PHA2005MultiAssetId: MultiLocation = MultiLocation { parents: 1, interior: X1(Parachain(2005)) };
}

/// Type for specifying how a `MultiLocation` can be converted into an `AccountId`. This is used
/// when determining ownership of accounts for asset transacting and when attempting to use XCM
/// `Transact` in order to determine the dispatch Origin.
pub type LocationToAccountId = (
	// The parent (Relay-chain) origin converts to the default `AccountId`.
	ParentIsDefault<AccountId>,
	// Sibling parachain origins convert to AccountId via the `ParaId::into`.
	SiblingParachainConvertsVia<Sibling, AccountId>,
	// Straight up local `AccountId32` origins just alias directly to `AccountId`.
	AccountId32Aliases<RelayNetwork, AccountId>,
);

/// This is the type we use to convert an (incoming) XCM origin into a local `Origin` instance,
/// ready for dispatching a transaction with Xcm's `Transact`. There is an `OriginKind` which can
/// biases the kind of local `Origin` it will become.
pub type XcmOriginToTransactDispatchOrigin = (
	// Sovereign account converter; this attempts to derive an `AccountId` from the origin location
	// using `LocationToAccountId` and then turn that into the usual `Signed` origin. Useful for
	// foreign chains who want to have a local sovereign account on this chain which they control.
	SovereignSignedViaLocation<LocationToAccountId, Origin>,
	// Native converter for Relay-chain (Parent) location; will converts to a `Relay` origin when
	// recognised.
	RelayChainAsNative<RelayChainOrigin, Origin>,
	// Native converter for sibling Parachains; will convert to a `SiblingPara` origin when
	// recognised.
	SiblingParachainAsNative<cumulus_pallet_xcm::Origin, Origin>,
	// Superuser converter for the Relay-chain (Parent) location. This will allow it to issue a
	// transaction from the Root origin.
	ParentAsSuperuser<Origin>,
	// Native signed account converter; this just converts an `AccountId32` origin into a normal
	// `Origin::Signed` origin of the same 32-byte value.
	SignedAccountId32AsNative<RelayNetwork, Origin>,
);
parameter_types! {
	// One XCM operation is 1_000_000_000 weight - almost certainly a conservative estimate.
	pub UnitWeightCost: Weight = 1_000_000_000;
	// pub const MaxInstructions: u32 = 100;
}
match_type! {
	pub type ParentOrParentsExecutivePlurality: impl Contains<MultiLocation> = {
		MultiLocation { parents: 1, interior: Here } |
		MultiLocation { parents: 1, interior: X1(Plurality { id: BodyId::Executive, .. }) }
	};
}
pub type Barrier = (
	TakeWeightCredit,
	AllowTopLevelPaidExecutionFrom<Everything>,
	AllowUnpaidExecutionFrom<Everything>,
	// ^^^ Parent and its exec plurality get free execution
);

pub struct XcmConfig;
impl Config for XcmConfig {
	type Call = Call;
	type XcmSender = XcmRouter;
	// How to withdraw and deposit an asset.
	type AssetTransactor = XTransferAssets;
	type OriginConverter = XcmOriginToTransactDispatchOrigin;
	type IsReserve = NativeAsset;
	type IsTeleporter = (); // <- should be enough to allow teleportation of KSM
	type LocationInverter = LocationInverter<Ancestry>;
	type Barrier = Barrier;
	type Weigher = FixedWeightBounds<UnitWeightCost, Call>;
	type Trader = (
        UsingComponents<IdentityFee<Balance>, DOTMultiAssetId, AccountId, Balances, ()>,
        UsingComponents<IdentityFee<Balance>, KARMultiAssetId, AccountId, Balances, ()>,
        UsingComponents<IdentityFee<Balance>, PHA2004MultiAssetId, AccountId, Balances, ()>,
        UsingComponents<IdentityFee<Balance>, PHA2005MultiAssetId, AccountId, Balances, ()>,
    );
	type ResponseHandler = ();
	type SubscriptionService = ();
}
parameter_types! {
	pub const MaxDownwardMessageWeight: Weight = MAXIMUM_BLOCK_WEIGHT / 10;
}
/// No local origins on this chain are allowed to dispatch XCM sends/executions.
pub type LocalOriginToLocation = SignedToAccountId32<Origin, AccountId, RelayNetwork>;

/// The means for routing XCM messages which are not for local execution into the right message
/// queues.
pub type XcmRouter = (
	// Two routers - use UMP to communicate with the relay chain:
	cumulus_primitives_utility::ParentAsUmp<ParachainSystem, ()>,
	// ..and XCMP to communicate with the sibling chains.
	XcmpQueue,
);

impl cumulus_pallet_xcm::Config for Runtime {
	type Event = Event;
	type XcmExecutor = XcmExecutor<XcmConfig>;
}
impl cumulus_pallet_xcmp_queue::Config for Runtime {
	type Event = Event;
	type XcmExecutor = XcmExecutor<XcmConfig>;
	type ChannelInfo = ParachainSystem;
	type VersionWrapper = ();
}
impl cumulus_pallet_dmp_queue::Config for Runtime {
	type Event = Event;
	type XcmExecutor = XcmExecutor<XcmConfig>;
	type ExecuteOverweightOrigin = EnsureRoot<AccountId>;
}

impl pallet_xcm_transfer::Config for Runtime {
    type Event = Event;
    type Currency = Balances;
	type SendXcmOrigin = EnsureXcmOrigin<Origin, LocalOriginToLocation>;
	type XcmRouter = XcmRouter;
	type ExecuteXcmOrigin = EnsureXcmOrigin<Origin, LocalOriginToLocation>;
	type XcmExecutor = XcmExecutor<XcmConfig>;
	type Weigher = FixedWeightBounds<UnitWeightCost, Call>;
    type LocationInverter = LocationInverter<Ancestry>;
}

impl pallet_xtransfer_assets::Config for Runtime {
	type Event = Event;
	type Currency = Balances;
    type XTransferCommitteeOrigin = EnsureRootOrHalfCouncil;
    type FungibleMatcher = xtransfer_matcher::IsSiblingParachainsConcrete<XTransferAssets>;
    type AccountIdConverter = LocationToAccountId;
    type ParachainInfo = ParachainInfo;
}

parameter_types! {
    pub const CouncilMotionDuration: BlockNumber = 3 * DAYS;
    pub const CouncilMaxProposals: u32 = 100;
    pub const CouncilMaxMembers: u32 = 100;
}

type CouncilCollective = pallet_collective::Instance1;
impl pallet_collective::Config<CouncilCollective> for Runtime {
    type Origin = Origin;
    type Proposal = Call;
    type Event = Event;
    type MotionDuration = CouncilMotionDuration;
    type MaxProposals = CouncilMaxProposals;
    type MaxMembers = CouncilMaxMembers;
    type DefaultVote = pallet_collective::PrimeDefaultVote;
    type WeightInfo = pallet_collective::weights::SubstrateWeight<Runtime>;
}

parameter_types! {
    pub const CandidacyBond: Balance = 10 * DOLLARS;
    // 1 storage item created, key size is 32 bytes, value size is 16+16.
    pub const VotingBondBase: Balance = deposit(1, 64);
    // additional data per vote is 32 bytes (account id).
    pub const VotingBondFactor: Balance = deposit(0, 32);
    /// Daily council elections
    pub const TermDuration: BlockNumber = 24 * HOURS;
    pub const DesiredMembers: u32 = 5;
    pub const DesiredRunnersUp: u32 = 5;
    pub const PhragmenElectionPalletId: LockIdentifier = *b"phrelect";
}

// Make sure that there are no more than MaxMembers members elected via phragmen.
const_assert!(DesiredMembers::get() <= CouncilMaxMembers::get());

impl pallet_elections_phragmen::Config for Runtime {
    type Event = Event;
    type Currency = Balances;
    type ChangeMembers = Council;
    type InitializeMembers = Council;
    type CurrencyToVote = frame_support::traits::U128CurrencyToVote;
    type CandidacyBond = CandidacyBond;
    type VotingBondBase = VotingBondBase;
    type VotingBondFactor = VotingBondFactor;
    type LoserCandidate = Treasury;
    type KickedMember = Treasury;
    type DesiredMembers = DesiredMembers;
    type DesiredRunnersUp = DesiredRunnersUp;
    type TermDuration = TermDuration;
    type PalletId = PhragmenElectionPalletId;
    type WeightInfo = pallet_elections_phragmen::weights::SubstrateWeight<Runtime>;
}

parameter_types! {
    pub const TechnicalMotionDuration: BlockNumber = 3 * DAYS;
    pub const TechnicalMaxProposals: u32 = 100;
    pub const TechnicalMaxMembers: u32 = 100;
}

type TechnicalCollective = pallet_collective::Instance2;
impl pallet_collective::Config<TechnicalCollective> for Runtime {
    type Origin = Origin;
    type Proposal = Call;
    type Event = Event;
    type MotionDuration = TechnicalMotionDuration;
    type MaxProposals = TechnicalMaxProposals;
    type MaxMembers = TechnicalMaxMembers;
    type DefaultVote = pallet_collective::PrimeDefaultVote;
    type WeightInfo = pallet_collective::weights::SubstrateWeight<Runtime>;
}

type EnsureRootOrHalfCouncil = EnsureOneOf<
    AccountId,
    EnsureRoot<AccountId>,
    pallet_collective::EnsureProportionMoreThan<_1, _2, AccountId, CouncilCollective>,
>;
impl pallet_membership::Config<pallet_membership::Instance1> for Runtime {
    type Event = Event;
    type AddOrigin = EnsureRootOrHalfCouncil;
    type RemoveOrigin = EnsureRootOrHalfCouncil;
    type SwapOrigin = EnsureRootOrHalfCouncil;
    type ResetOrigin = EnsureRootOrHalfCouncil;
    type PrimeOrigin = EnsureRootOrHalfCouncil;
    type MembershipInitialized = TechnicalCommittee;
    type MembershipChanged = TechnicalCommittee;
    type MaxMembers = TechnicalMaxMembers;
    type WeightInfo = pallet_membership::weights::SubstrateWeight<Runtime>;
}

parameter_types! {
    pub const ProposalBond: Permill = Permill::from_percent(5);
    pub const ProposalBondMinimum: Balance = 1 * DOLLARS;
    pub const SpendPeriod: BlockNumber = 1 * DAYS;
    pub const Burn: Permill = Permill::zero();
    pub const TipCountdown: BlockNumber = 1 * DAYS;
    pub const TipFindersFee: Percent = Percent::from_percent(20);
    pub const TipReportDepositBase: Balance = 1 * DOLLARS;
    pub const DataDepositPerByte: Balance = 1 * CENTS;
    pub const BountyDepositBase: Balance = 1 * DOLLARS;
    pub const BountyDepositPayoutDelay: BlockNumber = 1 * DAYS;
    pub const TreasuryPalletId: PalletId = PalletId(*b"py/trsry");
    pub const BountyUpdatePeriod: BlockNumber = 14 * DAYS;
    pub const MaximumReasonLength: u32 = 16384;
    pub const BountyCuratorDeposit: Permill = Permill::from_percent(50);
    pub const BountyValueMinimum: Balance = 5 * DOLLARS;
    pub const MaxApprovals: u32 = 100;
}

impl pallet_treasury::Config for Runtime {
    type PalletId = TreasuryPalletId;
    type Currency = Balances;
    type ApproveOrigin = EnsureOneOf<
        AccountId,
        EnsureRoot<AccountId>,
        pallet_collective::EnsureProportionAtLeast<_3, _5, AccountId, CouncilCollective>,
    >;
    type RejectOrigin = EnsureOneOf<
        AccountId,
        EnsureRoot<AccountId>,
        pallet_collective::EnsureProportionMoreThan<_1, _2, AccountId, CouncilCollective>,
    >;
    type Event = Event;
    type OnSlash = ();
    type ProposalBond = ProposalBond;
    type ProposalBondMinimum = ProposalBondMinimum;
    type SpendPeriod = SpendPeriod;
    type Burn = Burn;
    type BurnDestination = ();
    type SpendFunds = Bounties;
    type WeightInfo = pallet_treasury::weights::SubstrateWeight<Runtime>;
    type MaxApprovals = MaxApprovals;
}

parameter_types! {
    pub const LaunchPeriod: BlockNumber = 7 * DAYS;
    pub const VotingPeriod: BlockNumber = 7 * DAYS;
    pub const FastTrackVotingPeriod: BlockNumber = 3 * HOURS;
    pub const InstantAllowed: bool = true;
    pub const MinimumDeposit: Balance = 10 * DOLLARS;
    pub const EnactmentPeriod: BlockNumber = 8 * DAYS;
    pub const CooloffPeriod: BlockNumber = 7 * DAYS;
    // One cent: $10,000 / MB
    pub const PreimageByteDeposit: Balance = 1 * CENTS;
    pub const MaxVotes: u32 = 100;
    pub const MaxProposals: u32 = 100;
}

impl pallet_democracy::Config for Runtime {
    type Proposal = Call;
    type Event = Event;
    type Currency = Balances;
    type EnactmentPeriod = EnactmentPeriod;
    type LaunchPeriod = LaunchPeriod;
    type VotingPeriod = VotingPeriod;
    type MinimumDeposit = MinimumDeposit;
    /// A straight majority of the council can decide what their next motion is.
    type ExternalOrigin =
        frame_system::EnsureOneOf<
            AccountId,
            pallet_collective::EnsureProportionAtLeast<_1, _2, AccountId, CouncilCollective>,
            frame_system::EnsureRoot<AccountId>,
        >;
    /// A super-majority can have the next scheduled referendum be a straight majority-carries vote.
    type ExternalMajorityOrigin =
        frame_system::EnsureOneOf<
            AccountId,
            pallet_collective::EnsureProportionAtLeast<_3, _4, AccountId, CouncilCollective>,
            frame_system::EnsureRoot<AccountId>,
        >;
    /// A unanimous council can have the next scheduled referendum be a straight default-carries
    /// (NTB) vote.
    type ExternalDefaultOrigin =
        frame_system::EnsureOneOf<
            AccountId,
            pallet_collective::EnsureProportionAtLeast<_1, _1, AccountId, CouncilCollective>,
            frame_system::EnsureRoot<AccountId>,
        >;
    /// Two thirds of the technical committee can have an ExternalMajority/ExternalDefault vote
    /// be tabled immediately and with a shorter voting/enactment period.
    type FastTrackOrigin =
        frame_system::EnsureOneOf<
            AccountId,
            pallet_collective::EnsureProportionAtLeast<_2, _3, AccountId, TechnicalCollective>,
            frame_system::EnsureRoot<AccountId>,
        >;
    type InstantOrigin =
        frame_system::EnsureOneOf<
            AccountId,
            pallet_collective::EnsureProportionAtLeast<_1, _1, AccountId, TechnicalCollective>,
            frame_system::EnsureRoot<AccountId>,
        >;
    type InstantAllowed = InstantAllowed;
    type FastTrackVotingPeriod = FastTrackVotingPeriod;
    // To cancel a proposal which has been passed, 2/3 of the council must agree to it.
    type CancellationOrigin =
        EnsureOneOf<
            AccountId,
            pallet_collective::EnsureProportionAtLeast<_2, _3, AccountId, CouncilCollective>,
            EnsureRoot<AccountId>,
        >;
    // To cancel a proposal before it has been passed, the technical committee must be unanimous or
    // Root must agree.
    type CancelProposalOrigin = EnsureOneOf<
        AccountId,
        pallet_collective::EnsureProportionAtLeast<_1, _1, AccountId, TechnicalCollective>,
        EnsureRoot<AccountId>,
    >;
    type BlacklistOrigin = EnsureRoot<AccountId>;
    // Any single technical committee member may veto a coming council proposal, however they can
    // only do it once and it lasts only for the cooloff period.
    type VetoOrigin = pallet_collective::EnsureMember<AccountId, TechnicalCollective>;
    type CooloffPeriod = CooloffPeriod;
    type PreimageByteDeposit = PreimageByteDeposit;
    type OperationalPreimageOrigin = pallet_collective::EnsureMember<AccountId, CouncilCollective>;
    type Slash = Treasury;
    type Scheduler = Scheduler;
    type PalletsOrigin = OriginCaller;
    type MaxVotes = MaxVotes;
    type WeightInfo = pallet_democracy::weights::SubstrateWeight<Runtime>;
    type MaxProposals = MaxProposals;
}

impl pallet_aura::Config for Runtime {
    type AuthorityId = AuraId;
    type DisabledValidators = ();
}

parameter_types! {
    pub const UncleGenerations: u32 = 0;
}

impl pallet_authorship::Config for Runtime {
    type FindAuthor = pallet_session::FindAccountFromAuthorIndex<Self, Aura>;
    type UncleGenerations = UncleGenerations;
    type FilterUncle = ();
    type EventHandler = CollatorSelection;
}

parameter_types! {
    pub const DisabledValidatorsThreshold: Perbill = Perbill::from_percent(33);
    pub const Period: u32 = 6 * HOURS;
    pub const Offset: u32 = 0;
}

impl pallet_session::Config for Runtime {
    type Event = Event;
    type ValidatorId = <Self as frame_system::Config>::AccountId;
    // we don't have stash and controller, thus we don't need the convert as well.
    type ValidatorIdOf = pallet_collator_selection::IdentityCollator;
    type ShouldEndSession = pallet_session::PeriodicSessions<Period, Offset>;
    type NextSessionRotation = pallet_session::PeriodicSessions<Period, Offset>;
    type SessionManager = CollatorSelection;
    // Essentially just Aura, but lets be pedantic.
    type SessionHandler =
        <opaque::SessionKeys as sp_runtime::traits::OpaqueKeys>::KeyTypeIdProviders;
    type Keys = opaque::SessionKeys;
    type DisabledValidatorsThreshold = DisabledValidatorsThreshold;
    type WeightInfo = pallet_session::weights::SubstrateWeight<Runtime>;
}

parameter_types! {
    pub const PotId: PalletId = PalletId(*b"PotStake");
    pub const MaxCandidates: u32 = 1000;
    pub const MinCandidates: u32 = 5;
    pub const SessionLength: BlockNumber = 6 * HOURS;
    pub const MaxInvulnerables: u32 = 100;
}

impl pallet_collator_selection::Config for Runtime {
    type Event = Event;
    type Currency = Balances;
    type UpdateOrigin = EnsureRootOrHalfCouncil;
    type PotId = PotId;
    type MaxCandidates = MaxCandidates;
    type MinCandidates = MinCandidates;
    type MaxInvulnerables = MaxInvulnerables;
    // should be a multiple of session or things will get inconsistent
    type KickThreshold = Period;
    type ValidatorId = <Self as frame_system::Config>::AccountId;
    type ValidatorIdOf = pallet_collator_selection::IdentityCollator;
    type ValidatorRegistration = Session;
    type WeightInfo = pallet_collator_selection::weights::SubstrateWeight<Runtime>;
}

parameter_types! {
    pub const BridgeChainId: u8 = 1;
    pub const ProposalLifetime: BlockNumber = 50400; // ~7 days
}

impl pallet_bridge::Config for Runtime {
    type Event = Event;
    type BridgeCommitteeOrigin = EnsureRootOrHalfCouncil;
    type Proposal = Call;
    type BridgeChainId = BridgeChainId;
    type ProposalLifetime = ProposalLifetime;
}

parameter_types! {
    // bridge::derive_resource_id(1, &bridge::hashing::blake2_128(b"PHA"));
    pub const NativeTokenResourceId: [u8; 32] = hex_literal::hex!("00000000000000000000000000000063a7e2be78898ba83824b0c0cc8dfb6001");
}

impl pallet_bridge_transfer::Config for Runtime {
    type Event = Event;
    type BridgeOrigin = pallet_bridge::EnsureBridge<Runtime>;
    type Currency = Balances;
    type NativeTokenResourceId = NativeTokenResourceId;
    type OnFeePay = Treasury;
}

pub struct MqCallMatcher;
impl pallet_mq::CallMatcher<Runtime> for MqCallMatcher {
    fn match_call(call: &Call) -> Option<&pallet_mq::Call<Runtime>> {
        match call {
            Call::PhalaMq(mq_call) => Some(mq_call),
            _ => None,
        }
    }
}

parameter_types! {
    pub const ExpectedBlockTimeSec: u32 = SECS_PER_BLOCK as u32;
    pub const MinMiningStaking: Balance = 1 * DOLLARS;
    pub const MinContribution: Balance = 1 * CENTS;
    pub const MiningGracePeriod: u64 = 7 * 24 * 3600;
    pub const MinInitP: u32 = 50;
    pub const MiningEnabledByDefault: bool = false;
    pub const MaxPoolWorkers: u32 = 200;
    pub const VerifyPRuntime: bool = true;
    pub const VerifyRelaychainGenesisBlockHash: bool = true;
}

impl pallet_registry::Config for Runtime {
    type Event = Event;
    type AttestationValidator = pallet_registry::IasValidator;
    type UnixTime = Timestamp;
    type VerifyPRuntime = VerifyPRuntime;
    type VerifyRelaychainGenesisBlockHash = VerifyRelaychainGenesisBlockHash;
    type GovernanceOrigin = EnsureRootOrHalfCouncil;
}
impl pallet_mq::Config for Runtime {
    type QueueNotifyConfig = msg_routing::MessageRouteConfig;
    type CallMatcher = MqCallMatcher;
}
impl pallet_mining::Config for Runtime {
    type Event = Event;
    type ExpectedBlockTimeSec = ExpectedBlockTimeSec;
    type MinInitP = MinInitP;
    type Currency = Balances;
    type Randomness = RandomnessCollectiveFlip;
    type OnReward = PhalaStakePool;
    type OnUnbound = PhalaStakePool;
    type OnStopped = PhalaStakePool;
    type OnTreasurySettled = Treasury;
    type UpdateTokenomicOrigin = EnsureRootOrHalfCouncil;
}
impl pallet_stakepool::Config for Runtime {
    type Event = Event;
    type Currency = Balances;
    type MinContribution = MinContribution;
    type GracePeriod = MiningGracePeriod;
    type MiningEnabledByDefault = MiningEnabledByDefault;
    type MaxPoolWorkers = MaxPoolWorkers;
    type OnSlashed = Treasury;
    type MiningSwitchOrigin = EnsureRootOrHalfCouncil;
    type BackfillOrigin = EnsureRootOrHalfCouncil;
}

impl_runtime_apis! {
    impl sp_consensus_aura::AuraApi<Block, AuraId> for Runtime {
        fn slot_duration() -> sp_consensus_aura::SlotDuration {
            sp_consensus_aura::SlotDuration::from_millis(Aura::slot_duration())
        }

        fn authorities() -> Vec<AuraId> {
            Aura::authorities()
        }
    }

    impl sp_api::Core<Block> for Runtime {
        fn version() -> RuntimeVersion {
            VERSION
        }

        fn execute_block(block: Block) {
            Executive::execute_block(block)
        }

        fn initialize_block(header: &<Block as BlockT>::Header) {
            Executive::initialize_block(header)
        }
    }

    impl sp_api::Metadata<Block> for Runtime {
        fn metadata() -> OpaqueMetadata {
            Runtime::metadata().into()
        }
    }

    impl sp_block_builder::BlockBuilder<Block> for Runtime {
        fn apply_extrinsic(
            extrinsic: <Block as BlockT>::Extrinsic,
        ) -> ApplyExtrinsicResult {
            Executive::apply_extrinsic(extrinsic)
        }

        fn finalize_block() -> <Block as BlockT>::Header {
            Executive::finalize_block()
        }

        fn inherent_extrinsics(data: sp_inherents::InherentData) -> Vec<<Block as BlockT>::Extrinsic> {
            data.create_extrinsics()
        }

        fn check_inherents(block: Block, data: sp_inherents::InherentData) -> sp_inherents::CheckInherentsResult {
            data.check_extrinsics(&block)
        }
    }

    impl sp_transaction_pool::runtime_api::TaggedTransactionQueue<Block> for Runtime {
        fn validate_transaction(
            source: TransactionSource,
            tx: <Block as BlockT>::Extrinsic,
            block_hash: <Block as BlockT>::Hash,
        ) -> TransactionValidity {
            Executive::validate_transaction(source, tx, block_hash)
        }
    }

    impl sp_offchain::OffchainWorkerApi<Block> for Runtime {
        fn offchain_worker(header: &<Block as BlockT>::Header) {
            Executive::offchain_worker(header)
        }
    }

    impl sp_session::SessionKeys<Block> for Runtime {
        fn generate_session_keys(seed: Option<Vec<u8>>) -> Vec<u8> {
            opaque::SessionKeys::generate(seed)
        }

        fn decode_session_keys(
            encoded: Vec<u8>,
        ) -> Option<Vec<(Vec<u8>, KeyTypeId)>> {
            opaque::SessionKeys::decode_into_raw_public_keys(&encoded)
        }
    }

    impl frame_system_rpc_runtime_api::AccountNonceApi<Block, AccountId, Index> for Runtime {
        fn account_nonce(account: AccountId) -> Index {
            System::account_nonce(account)
        }
    }

    impl pallet_transaction_payment_rpc_runtime_api::TransactionPaymentApi<
        Block,
        Balance,
    > for Runtime {
        fn query_info(uxt: <Block as BlockT>::Extrinsic, len: u32) -> pallet_transaction_payment_rpc_runtime_api::RuntimeDispatchInfo<Balance> {
            TransactionPayment::query_info(uxt, len)
        }
        fn query_fee_details(uxt: <Block as BlockT>::Extrinsic, len: u32) -> pallet_transaction_payment_rpc_runtime_api::FeeDetails<Balance> {
            TransactionPayment::query_fee_details(uxt, len)
        }
    }

    impl pallet_mq_runtime_api::MqApi<Block> for Runtime {
        fn sender_sequence(sender: &phala_types::messaging::MessageOrigin) -> Option<u64> {
            PhalaMq::offchain_ingress(sender)
        }
    }

    impl cumulus_primitives_core::CollectCollationInfo<Block> for Runtime {
        fn collect_collation_info() -> cumulus_primitives_core::CollationInfo {
            ParachainSystem::collect_collation_info()
        }
    }

    #[cfg(feature = "try-runtime")]
    impl frame_try_runtime::TryRuntime<Block> for Runtime {
        fn on_runtime_upgrade() -> Result<(Weight, Weight), sp_runtime::RuntimeString> {
            log::info!("try-runtime::on_runtime_upgrade khala.");
            let weight = Executive::try_runtime_upgrade()?;
            Ok((weight, RuntimeBlockWeights::get().max_block))
        }
    }

    #[cfg(feature = "runtime-benchmarks")]
    impl frame_benchmarking::Benchmark<Block> for Runtime {
        fn benchmark_metadata(extra: bool) -> (
            Vec<frame_benchmarking::BenchmarkList>,
            Vec<frame_support::traits::StorageInfo>,
        ) {
            use frame_benchmarking::{list_benchmark, Benchmarking, BenchmarkList};
            use frame_support::traits::StorageInfoTrait;

            use frame_system_benchmarking::Pallet as SystemBench;
            use cumulus_pallet_session_benchmarking::Pallet as SessionBench;

            let mut list = Vec::<BenchmarkList>::new();

            list_benchmark!(list, extra, pallet_balances, Balances);
            list_benchmark!(list, extra, pallet_bounties, Bounties);
            list_benchmark!(list, extra, pallet_collective, Council);
            list_benchmark!(list, extra, pallet_collective, TechnicalCommittee);
            list_benchmark!(list, extra, pallet_democracy, Democracy);
            // TODO: assertion failed `failed to submit candidacy`
            list_benchmark!(list, extra, pallet_elections_phragmen, PhragmenElection);
            list_benchmark!(list, extra, pallet_identity, Identity);
            list_benchmark!(list, extra, pallet_membership, TechnicalMembership);
            list_benchmark!(list, extra, pallet_multisig, Multisig);
            list_benchmark!(list, extra, pallet_proxy, Proxy);
            list_benchmark!(list, extra, pallet_scheduler, Scheduler);
            list_benchmark!(list, extra, pallet_session, SessionBench::<Runtime>);
            list_benchmark!(list, extra, frame_system, SystemBench::<Runtime>);
            list_benchmark!(list, extra, pallet_timestamp, Timestamp);
            list_benchmark!(list, extra, pallet_tips, Tips);
            list_benchmark!(list, extra, pallet_treasury, Treasury);
            list_benchmark!(list, extra, pallet_utility, Utility);
            list_benchmark!(list, extra, pallet_vesting, Vesting);
            list_benchmark!(list, extra, pallet_lottery, Lottery);
            // TODO: panic
            list_benchmark!(list, extra, pallet_collator_selection, CollatorSelection);

            let storage_info = AllPalletsWithSystem::storage_info();

            return (list, storage_info)
        }

        fn dispatch_benchmark(
            config: frame_benchmarking::BenchmarkConfig
        ) -> Result<Vec<frame_benchmarking::BenchmarkBatch>, sp_runtime::RuntimeString> {
            use frame_benchmarking::{Benchmarking, BenchmarkBatch, add_benchmark, TrackedStorageKey};

            use frame_system_benchmarking::Pallet as SystemBench;
            impl frame_system_benchmarking::Config for Runtime {}

            use cumulus_pallet_session_benchmarking::Pallet as SessionBench;
            impl cumulus_pallet_session_benchmarking::Config for Runtime {}

            let whitelist: Vec<TrackedStorageKey> = vec![
                // Block Number
                hex_literal::hex!("26aa394eea5630e07c48ae0c9558cef702a5c1b19ab7a04f536c519aca4983ac").to_vec().into(),
                // Total Issuance
                hex_literal::hex!("c2261276cc9d1f8598ea4b6a74b15c2f57c875e4cff74148e4628f264b974c80").to_vec().into(),
                // Execution Phase
                hex_literal::hex!("26aa394eea5630e07c48ae0c9558cef7ff553b5a9862a516939d82b3d3d8661a").to_vec().into(),
                // Event Count
                hex_literal::hex!("26aa394eea5630e07c48ae0c9558cef70a98fdbe9ce6c55837576c60c7af3850").to_vec().into(),
                // System Events
                hex_literal::hex!("26aa394eea5630e07c48ae0c9558cef780d41e5e16056765bc8461851072c9d7").to_vec().into(),
                // Treasury Account
                hex_literal::hex!("26aa394eea5630e07c48ae0c9558cef7b99d880ec681799c0cf30e8886371da95ecffd7b6c0f78751baa9d281e0bfa3a6d6f646c70792f74727372790000000000000000000000000000000000000000").to_vec().into(),
            ];

            let mut batches = Vec::<BenchmarkBatch>::new();
            let params = (&config, &whitelist);

            add_benchmark!(params, batches, pallet_balances, Balances);
            add_benchmark!(params, batches, pallet_bounties, Bounties);
            add_benchmark!(params, batches, pallet_collective, Council);
            add_benchmark!(params, batches, pallet_collective, TechnicalCommittee);
            add_benchmark!(params, batches, pallet_democracy, Democracy);
            // TODO: assertion failed `failed to submit candidacy`
            add_benchmark!(params, batches, pallet_elections_phragmen, PhragmenElection);
            add_benchmark!(params, batches, pallet_identity, Identity);
            add_benchmark!(params, batches, pallet_membership, TechnicalMembership);
            add_benchmark!(params, batches, pallet_multisig, Multisig);
            add_benchmark!(params, batches, pallet_proxy, Proxy);
            add_benchmark!(params, batches, pallet_scheduler, Scheduler);
            add_benchmark!(params, batches, pallet_session, SessionBench::<Runtime>);
            add_benchmark!(params, batches, frame_system, SystemBench::<Runtime>);
            add_benchmark!(params, batches, pallet_timestamp, Timestamp);
            add_benchmark!(params, batches, pallet_tips, Tips);
            add_benchmark!(params, batches, pallet_treasury, Treasury);
            add_benchmark!(params, batches, pallet_utility, Utility);
            add_benchmark!(params, batches, pallet_vesting, Vesting);
            add_benchmark!(params, batches, pallet_lottery, Lottery);
            // TODO: panic
            add_benchmark!(params, batches, pallet_collator_selection, CollatorSelection);

            if batches.is_empty() { return Err("Benchmark not found for this pallet.".into()) }
            Ok(batches)
        }
    }
}

struct CheckInherents;

impl cumulus_pallet_parachain_system::CheckInherents<Block> for CheckInherents {
    fn check_inherents(
        block: &Block,
        relay_state_proof: &cumulus_pallet_parachain_system::RelayChainStateProof,
    ) -> sp_inherents::CheckInherentsResult {
        let relay_chain_slot = relay_state_proof
            .read_slot()
            .expect("Could not read the relay chain slot from the proof");

        let inherent_data =
            cumulus_primitives_timestamp::InherentDataProvider::from_relay_chain_slot_and_duration(
                relay_chain_slot,
                sp_std::time::Duration::from_secs(6),
            )
                .create_inherent_data()
                .expect("Could not create the timestamp inherent data");

        inherent_data.check_extrinsics(&block)
    }
}

cumulus_pallet_parachain_system::register_validate_block! {
    Runtime = Runtime,
    BlockExecutor = cumulus_pallet_aura_ext::BlockExecutor::<Runtime, Executive>,
    CheckInherents = CheckInherents,
}<|MERGE_RESOLUTION|>--- conflicted
+++ resolved
@@ -256,13 +256,9 @@
         PhalaStakePool: pallet_stakepool::{Pallet, Call, Event<T>, Storage} = 88,
 
         // `sudo` has been removed on production
-<<<<<<< HEAD
         Sudo: pallet_sudo::{Pallet, Call, Storage, Config<T>, Event<T>} = 99,
-=======
-        // Sudo: pallet_sudo::{Pallet, Call, Storage, Config<T>, Event<T>} = 99,
         // `OTT` has been removed, the index should be kept
         // PhalaOneshotTransfer: pallet_ott::{Pallet, Call, Event<T>, Storage} = 100,
->>>>>>> fce7f3c1
     }
 }
 
@@ -280,10 +276,6 @@
             // Parachain
             Call::ParachainSystem(_) |
             // Monetary
-<<<<<<< HEAD
-            // TODO: We disable transfer at launch
-=======
->>>>>>> fce7f3c1
             Call::Balances(_) |
             Call::ChainBridge(_) |
             Call::BridgeTransfer(_) |
