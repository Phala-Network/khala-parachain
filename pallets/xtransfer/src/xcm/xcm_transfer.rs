pub use self::pallet::*;

#[allow(unused_variables)]
#[frame_support::pallet]
pub mod pallet {
	use crate::pallet_assets_wrapper;
	use crate::xcm_helper::{ConcrateAsset, NativeAssetChecker};
	use cumulus_primitives_core::ParaId;
	use frame_support::{
		dispatch::DispatchResult,
		pallet_prelude::*,
		traits::{Currency, StorageVersion},
		weights::Weight,
		PalletId,
	};
	use frame_system::pallet_prelude::*;
	use scale_info::TypeInfo;
	use sp_runtime::{traits::AccountIdConversion, DispatchError};
	use sp_std::{convert::TryInto, prelude::*, vec};
	use xcm::latest::{prelude::*, Fungibility::Fungible, MultiAsset, MultiLocation};
	use xcm_executor::traits::{InvertLocation, WeightBounds};

	/// The logging target.
	const LOG_TARGET: &str = "xcm-transfer";
	const STORAGE_VERSION: StorageVersion = StorageVersion::new(0);

	type BalanceOf<T> =
		<<T as Config>::Currency as Currency<<T as frame_system::Config>::AccountId>>::Balance;

	#[pallet::pallet]
	#[pallet::generate_store(pub(super) trait Store)]
	#[pallet::storage_version(STORAGE_VERSION)]
	pub struct Pallet<T>(_);

	#[pallet::config]
	pub trait Config: frame_system::Config {
		type Event: From<Event<Self>> + IsType<<Self as frame_system::Config>::Event>;

		type Currency: Currency<Self::AccountId>;

		/// Required origin for sending XCM messages. If successful, the it resolves to `MultiLocation`
		/// which exists as an interior location within this chain's XCM context.
		type SendXcmOrigin: EnsureOrigin<Self::Origin, Success = MultiLocation>;

		/// The type used to actually dispatch an XCM to its destination.
		type XcmRouter: SendXcm;

		/// Required origin for executing XCM messages, including the teleport functionality. If successful,
		/// then it resolves to `MultiLocation` which exists as an interior location within this chain's XCM
		/// context.
		type ExecuteXcmOrigin: EnsureOrigin<Self::Origin, Success = MultiLocation>;

		/// Something to execute an XCM message.
		type XcmExecutor: ExecuteXcm<Self::Call>;

		/// Means of measuring the weight consumed by an XCM message locally.
		type Weigher: WeightBounds<Self::Call>;

		/// Means of inverting a location.
		type LocationInverter: InvertLocation;

<<<<<<< HEAD
		/// ParachainID
		#[pallet::constant]
		type ParachainInfo: Get<ParaId>;
=======
		/// Filter native asset
		type NativeAssetChecker: NativeAssetChecker;
>>>>>>> 0ce95154

		/// Assets that can be used to pay xcm execution
		type FeeAssets: Get<MultiAssets>;

		/// Default xcm fee(PHA) used to buy execution on dest parachain
		type DefaultFee: Get<u128>;
	}

	/// Mapping asset name to corresponding MultiAsset
	#[pallet::storage]
	#[pallet::getter(fn registered_assets)]
	pub type RegisteredAssets<T: Config> = StorageMap<_, Twox64Concat, Vec<u8>, MultiAsset>;

	#[pallet::event]
	#[pallet::generate_deposit(pub(super) fn deposit_event)]
	pub enum Event<T: Config> {
		/// Assets sent to parachain or relaychain. \[from, paraId, to, amount\]
		AssetTransfered(T::AccountId, MultiAsset, MultiLocation),
	}

	#[pallet::error]
	pub enum Error<T> {
		UnknownError,
		CannotReanchor,
		UnweighableMessage,
		FeePaymentEmpty,
		ExecutionFailed,
		UnknownTransfer,
		AssetNotFound,
		LocationInvertFailed,
		IllegalDestination,
	}

	#[pallet::call]
	impl<T: Config> Pallet<T>
	where
		T::AccountId: Into<[u8; 32]> + From<[u8; 32]>,
		BalanceOf<T>: Into<u128>,
	{
		#[pallet::weight(195_000_000 + Pallet::<T>::estimate_transfer_weight())]
		pub fn transfer_asset(
			origin: OriginFor<T>,
			asset: pallet_assets_wrapper::XTransferAsset,
			dest: MultiLocation,
			amount: BalanceOf<T>,
			dest_weight: Weight,
		) -> DispatchResult {
			let sender = ensure_signed(origin.clone())?;
			let origin_location = T::ExecuteXcmOrigin::ensure_origin(origin)?;
			// get asset location by asset id
			let asset_location: MultiLocation =
				asset.try_into().map_err(|_| Error::<T>::AssetNotFound)?;
			let multi_asset: MultiAsset = (asset_location, amount.into()).into();
			Self::do_transfer_multiasset(sender, origin_location, multi_asset, dest, dest_weight)
		}

		#[pallet::weight(195_000_000 + Pallet::<T>::estimate_transfer_weight())]
		pub fn transfer_native(
			origin: OriginFor<T>,
			dest: MultiLocation,
			amount: BalanceOf<T>,
			dest_weight: Weight,
		) -> DispatchResult {
			let sender = ensure_signed(origin.clone())?;
			let origin_location = T::ExecuteXcmOrigin::ensure_origin(origin)?;
			let asset_location: MultiLocation = (0, Here).into();
			let asset: MultiAsset = (asset_location, amount.into()).into();

			Self::do_transfer_multiasset(sender, origin_location, asset, dest, dest_weight)
		}
	}

	impl<T: Config> Pallet<T>
	where
		T::AccountId: Into<[u8; 32]> + From<[u8; 32]>,
		BalanceOf<T>: Into<u128>,
	{
		/// Returns the estimated max weight for a xcm based on non-reserve xcm transfer cost
		pub fn estimate_transfer_weight() -> Weight {
			// we treat nonreserve xcm transfer cost the most weight
			let nonreserve_xcm_transfer_session = XCMSession::<T> {
				asset: (MultiLocation::new(1, Here), Fungible(0u128)).into(),
				fee: (MultiLocation::new(1, Here), Fungible(0u128)).into(),
				origin_location: MultiLocation::new(1, X1(Parachain(1u32))),
				dest_location: MultiLocation::new(1, X1(Parachain(2u32))),
				sender: PalletId(*b"phala/bg").into_account(),
				recipient: PalletId(*b"phala/bg").into_account(),
				dest_weight: 0,
			};
			let mut msg = nonreserve_xcm_transfer_session
				.message()
				.expect("Xcm message must be generated; qed.");
			T::Weigher::weight(&mut msg).map_or(Weight::max_value(), |w| w)
		}

		pub fn do_transfer_multiasset(
			sender: T::AccountId,
			origin_location: MultiLocation,
			asset: MultiAsset,
			dest: MultiLocation,
			dest_weight: Weight,
		) -> DispatchResult {
			let mut dest_location = dest.clone();
			// make sure we are processing crosschain transfer and we got correct path
			ensure!(
				!dest_location.is_here() && dest_location.interior.len() >= 2,
				Error::<T>::IllegalDestination
			);
			// FIXME: what if someone give a Parachain junction at the end?
			// After take_last(), dest only contains reserve location of the recipient.
			let recipient = match dest_location.take_last() {
				Some(Junction::AccountId32 {
					network: _,
					id: recipient,
				}) => Some(recipient),
				_ => None,
			};
			ensure!(!recipient.is_none(), Error::<T>::IllegalDestination);

			let fee: MultiAsset;
			if T::FeeAssets::get().contains(&asset)
				|| (asset.id == (0, Here).into())
				|| (asset.id == (1, X1(Parachain(T::ParachainInfo::get().into()))).into())
			{
				fee = match asset.fun {
					// so far only half of amount are allowed to be used as fee
					Fungible(amount) => MultiAsset {
						fun: Fungible(amount / 2),
						id: asset.id.clone(),
					},
					_ => MultiAsset {
						fun: Fungible(Zero::zero()),
						id: asset.id.clone(),
					},
				};
			} else {
				// Basiclly, if the asset is supported as fee in our system, it should be also supported in the dest
				// parachain, so if we are not support use this asset as fee, try use PHA as fee asset instead
				fee = MultiAsset {
					fun: Fungible(T::DefaultFee::get()),
					id: (1, X1(Parachain(T::ParachainInfo::get().into()))).into(),
				}
			}

			let fee = if T::FeeAssets::get().contains(&asset)
				|| T::NativeAssetChecker::is_native_asset(&asset)
			{
				match asset.fun {
					// so far only half of amount are allowed to be used as fee
					Fungible(amount) => MultiAsset {
						fun: Fungible(amount / 2),
						id: asset.id.clone(),
					},
					// we do not support unfungible asset transfer, nor support it as fee
					_ => return Err(Error::<T>::AssetNotFound.into()),
				}
			} else {
				// Basiclly, if the asset is supported as fee in our system, it should be also supported in the dest
				// parachain, so if we are not support use this asset as fee, try use PHA as fee asset instead
				MultiAsset {
					fun: Fungible(T::DefaultFee::get()),
					id: T::NativeAssetChecker::native_asset_id().into(),
				}
			};

			let xcm_session = XCMSession::<T> {
<<<<<<< HEAD
				asset: asset.clone(),
=======
				asset,
>>>>>>> 0ce95154
				fee,
				origin_location,
				dest_location,
				sender: sender.clone(),
				recipient: recipient.unwrap().into(),
				dest_weight,
			};
			let mut msg = xcm_session.message()?;
			log::trace!(
				target: LOG_TARGET,
				"Trying to exectute xcm message {:?}.",
				msg.clone(),
			);

			xcm_session.execute(&mut msg)?;

			Self::deposit_event(Event::AssetTransfered(sender, asset, dest));

			Ok(())
		}
	}

	pub trait XcmTransact<T: frame_system::Config> {
		fn transfer_fungible(
			sender: T::AccountId,
			origin_location: MultiLocation,
			asset: MultiAsset,
			dest: MultiLocation,
			dest_weight: Weight,
		) -> DispatchResult;
	}

	// Impl XcmTransact trait for () only for testing purpose, would
	// be removed when release
	impl<T: frame_system::Config> XcmTransact<T> for () {
		fn transfer_fungible(
			sender: T::AccountId,
			origin_location: MultiLocation,
			asset: MultiAsset,
			dest: MultiLocation,
			dest_weight: Weight,
		) -> DispatchResult {
			Ok(())
		}
	}

	impl<T: Config> XcmTransact<T> for Pallet<T>
	where
		T::AccountId: From<[u8; 32]> + Into<[u8; 32]>,
		BalanceOf<T>: Into<u128>,
	{
		fn transfer_fungible(
			sender: T::AccountId,
			origin_location: MultiLocation,
			asset: MultiAsset,
			dest: MultiLocation,
			dest_weight: Weight,
		) -> DispatchResult {
			Self::do_transfer_multiasset(sender, origin_location, asset, dest, dest_weight)
		}
	}

	#[derive(PartialEq, Eq, Clone, Encode, Decode, RuntimeDebug, TypeInfo)]
	pub enum TransferType {
		/// Transfer assets reserved by the origin chain
		FromNative,
		/// Transfer assets reserved by the dest chain
		ToReserve,
		/// Transfer assets not reserved by the dest chain
		ToNonReserve,
	}

	pub trait MessageHandler<T: Config> {
		fn message(&self) -> Result<Xcm<T::Call>, DispatchError>;
		fn execute(&self, message: &mut Xcm<T::Call>) -> DispatchResult;
	}

	#[derive(PartialEq, Eq, Clone, Encode, Decode, RuntimeDebug, TypeInfo)]
	struct XCMSession<T: Config> {
		asset: MultiAsset,
		fee: MultiAsset,
		origin_location: MultiLocation,
		dest_location: MultiLocation,
		sender: T::AccountId,
		recipient: T::AccountId,
		dest_weight: Weight,
	}

	impl<T: Config> XCMSession<T> {
		fn kind(&self) -> Option<TransferType> {
			let mut transfer_type = None;
			ConcrateAsset::origin(&self.asset).map(|asset_reserve_location| {
				if T::NativeAssetChecker::is_native_asset_id(&asset_reserve_location) {
					transfer_type = Some(TransferType::FromNative);
				} else if asset_reserve_location == self.dest_location {
					transfer_type = Some(TransferType::ToReserve);
				} else {
					transfer_type = Some(TransferType::ToNonReserve);
				}
			});
			transfer_type
		}

		// The buy execution xcm instructions always executed on the relative dest chain,
		// so when xcm instructions forwarded between different chains, the path should be
		// inverted.
		fn buy_execution_on(
			&self,
			location: &MultiLocation,
		) -> Result<Instruction<()>, DispatchError> {
			let inv_dest = T::LocationInverter::invert_location(location)
				.map_err(|()| Error::<T>::LocationInvertFailed)?;

			let fees = self
				.fee
				.clone()
				.reanchored(&inv_dest)
				.map_err(|_| Error::<T>::CannotReanchor)?;

			Ok(BuyExecution {
				fees,
				weight_limit: WeightLimit::Limited(self.dest_weight),
			})
		}

		fn invert_based_reserve(
			&self,
			reserve: MultiLocation,
			location: MultiLocation,
		) -> MultiLocation {
			if reserve == MultiLocation::parent() {
				(0, location.interior().clone()).into()
			} else {
				location
			}
		}
	}

	impl<T: Config> MessageHandler<T> for XCMSession<T>
	where
		T::AccountId: Into<[u8; 32]>,
	{
		fn execute(&self, message: &mut Xcm<T::Call>) -> DispatchResult {
			let weight =
				T::Weigher::weight(message).map_err(|()| Error::<T>::UnweighableMessage)?;
			T::XcmExecutor::execute_xcm_in_credit(
				self.origin_location.clone(),
				message.clone(),
				weight,
				weight,
			)
			.ensure_complete()
			.map_err(|e| Error::<T>::ExecutionFailed)?;
			Ok(())
		}

		fn message(&self) -> Result<Xcm<T::Call>, DispatchError> {
			let beneficiary: MultiLocation = Junction::AccountId32 {
				network: NetworkId::Any,
				id: self.recipient.clone().into(),
			}
			.into();

			// if self.asset.id == self.fee.id, self.asset must contains self.fee
<<<<<<< HEAD
			let withdraw_asset = if self.asset.contains(&self.fee) {
				// merge
=======
			let (withdraw_asset, max_assets) = if self.asset.contains(&self.fee) {
				// The assets to pay the fee is the same as the main assets. Only one withdraw is required.
>>>>>>> 0ce95154
				(WithdrawAsset(self.asset.clone().into()), 1)
			} else {
				(
					WithdrawAsset(vec![self.asset.clone(), self.fee.clone()].into()),
					2,
				)
			};

			let deposit_asset = DepositAsset {
				assets: Wild(All),
<<<<<<< HEAD
				max_assets: withdraw_asset.1,
=======
				max_assets,
>>>>>>> 0ce95154
				beneficiary: beneficiary.into(),
			};

			let kind = self.kind().ok_or(Error::<T>::UnknownTransfer)?;
			log::trace!(target: LOG_TARGET, "Transfer type is {:?}.", kind.clone(),);
			let message = match kind {
				TransferType::FromNative => Xcm(vec![
<<<<<<< HEAD
					withdraw_asset.0,
					DepositReserveAsset {
						assets: Wild(All),
						max_assets: withdraw_asset.1,
=======
					withdraw_asset,
					DepositReserveAsset {
						assets: Wild(All),
						max_assets,
>>>>>>> 0ce95154
						dest: self.dest_location.clone(),
						xcm: Xcm(vec![
							self.buy_execution_on(&self.dest_location)?,
							deposit_asset,
						]),
					},
				]),
				TransferType::ToReserve => {
					let asset_reserve_location = self.dest_location.clone();
					Xcm(vec![
<<<<<<< HEAD
						withdraw_asset.0,
=======
						withdraw_asset,
>>>>>>> 0ce95154
						InitiateReserveWithdraw {
							assets: Wild(All),
							reserve: asset_reserve_location,
							xcm: Xcm(vec![
								self.buy_execution_on(&self.dest_location)?,
								deposit_asset,
							]),
						},
					])
				}
				TransferType::ToNonReserve => {
					let asset_reserve_location = ConcrateAsset::origin(&self.asset).unwrap();
					Xcm(vec![
<<<<<<< HEAD
						withdraw_asset.0,
=======
						withdraw_asset,
>>>>>>> 0ce95154
						InitiateReserveWithdraw {
							assets: Wild(All),
							reserve: asset_reserve_location.clone(),
							xcm: Xcm(vec![
								self.buy_execution_on(&asset_reserve_location)?,
								DepositReserveAsset {
									assets: Wild(All),
<<<<<<< HEAD
									max_assets: withdraw_asset.1,
=======
									max_assets,
>>>>>>> 0ce95154
									dest: self.invert_based_reserve(
										asset_reserve_location.clone(),
										self.dest_location.clone(),
									),
									xcm: Xcm(vec![
										self.buy_execution_on(&self.dest_location)?,
										deposit_asset,
									]),
								},
							]),
						},
					])
				}
			};
			Ok(message)
		}
	}
}

#[cfg(test)]
mod test {
	use crate::xcm::mock::*;
	use frame_support::{assert_err, assert_noop, assert_ok};
	use polkadot_parachain::primitives::Sibling;
	use sp_runtime::traits::AccountIdConversion;
	use sp_runtime::{AccountId32, DispatchError};
	use sp_std::convert::TryInto;

	use xcm::latest::{prelude::*, MultiLocation};
	use xcm_simulator::TestExt;

	use crate::pallet_assets_wrapper;
	use crate::pallet_assets_wrapper::XTransferAssetInfo;
	use assert_matches::assert_matches;

    fn sibling_account(para_id: u32) -> AccountId32 {
            Sibling::from(para_id).into_account()
    }

	#[test]
	fn test_asset_register() {
		TestNet::reset();

		ParaA::execute_with(|| {
			// register first asset, id = 0
			let para_a_location: MultiLocation = MultiLocation {
				parents: 1,
				interior: X1(Parachain(1)),
			};
			let para_a_asset: pallet_assets_wrapper::XTransferAsset =
				para_a_location.try_into().unwrap();

			// should be failed if origin is from sudo user
			assert_err!(
				ParaAssetsWrapper::force_register_asset(
					Some(ALICE).into(),
					para_a_asset.clone().into(),
					0,
					ALICE,
				),
				DispatchError::BadOrigin
			);

			assert_ok!(ParaAssetsWrapper::force_register_asset(
				para::Origin::root(),
				para_a_asset.clone().into(),
				0,
				ALICE,
			));

			let ev: Vec<para::Event> = para_take_events();
			let _expected_ev: Vec<para::Event> = [pallet_assets_wrapper::Event::AssetRegistered {
				asset_id: 0u32.into(),
				asset: para_a_asset.clone(),
			}
			.into()]
			.to_vec();
			assert_matches!(ev, _expected_ev);
			assert_eq!(ParaAssetsWrapper::id(&para_a_asset).unwrap(), 0u32);
			assert_eq!(
				ParaAssetsWrapper::asset(&0u32.into()).unwrap(),
				para_a_asset
			);
			assert_eq!(ParaAssets::total_supply(0u32.into()), 0);

			// same asset location register again, should be failed
			assert_noop!(
				ParaAssetsWrapper::force_register_asset(
					para::Origin::root(),
					para_a_asset.clone().into(),
					1,
					ALICE,
				),
				pallet_assets_wrapper::Error::<para::Runtime>::AssetAlreadyExist
			);

			let para_b_location: MultiLocation = MultiLocation {
				parents: 1,
				interior: X1(Parachain(2)),
			};
			let para_b_asset: pallet_assets_wrapper::XTransferAsset =
				para_b_location.try_into().unwrap();

			// same asset id register again, should be failed
			assert_noop!(
				ParaAssetsWrapper::force_register_asset(
					para::Origin::root(),
					para_b_asset.clone().into(),
					0,
					ALICE,
				),
				pallet_assets_wrapper::Error::<para::Runtime>::AssetAlreadyExist
			);

			// register another asset, id = 1
			let para_b_location: MultiLocation = MultiLocation {
				parents: 1,
				interior: X1(Parachain(2)),
			};
			let para_b_asset: pallet_assets_wrapper::XTransferAsset =
				para_b_location.try_into().unwrap();
			assert_ok!(ParaAssetsWrapper::force_register_asset(
				para::Origin::root(),
				para_b_asset.clone().into(),
				1,
				ALICE,
			));
			assert_eq!(ParaAssetsWrapper::id(&para_b_asset).unwrap(), 1u32);
			assert_eq!(
				ParaAssetsWrapper::asset(&1u32.into()).unwrap(),
				para_b_asset
			);

			// unregister asset
			assert_ok!(ParaAssetsWrapper::force_unregister_asset(
				para::Origin::root(),
				1
			));
			assert_eq!(ParaAssetsWrapper::id(&para_b_asset), None);
			assert_eq!(ParaAssetsWrapper::asset(&1u32.into()), None);
		});
	}

	#[test]
	fn test_transfer_native_to_parachain() {
		TestNet::reset();

		let para_a_location: MultiLocation = MultiLocation {
			parents: 1,
			interior: X1(Parachain(1)),
		};
		let para_a_asset: pallet_assets_wrapper::XTransferAsset =
			para_a_location.try_into().unwrap();

		ParaB::execute_with(|| {
			// ParaB register the native asset of paraA
			assert_ok!(ParaAssetsWrapper::force_register_asset(
				para::Origin::root(),
				para_a_asset.clone().into(),
				0,
				ALICE,
			));
		});

		ParaA::execute_with(|| {
			// ParaA send it's own native asset to paraB
			assert_ok!(XcmTransfer::transfer_native(
				Some(ALICE).into(),
				MultiLocation::new(
					1,
					X2(
						Parachain(2u32.into()),
						Junction::AccountId32 {
							network: NetworkId::Any,
							id: BOB.into()
						}
					)
				),
				10,
				1,
			));

			assert_eq!(ParaBalances::free_balance(&ALICE), 1_000 - 10);
			assert_eq!(ParaBalances::free_balance(&sibling_account(2)), 10);
		});

		ParaB::execute_with(|| {
			assert_eq!(ParaAssets::balance(0u32.into(), &BOB), 10 - 1);
		});
	}

	#[test]
	fn test_transfer_to_resolve_parachain() {
		TestNet::reset();

		let para_a_location: MultiLocation = MultiLocation {
			parents: 1,
			interior: X1(Parachain(1)),
		};
		let para_a_asset: pallet_assets_wrapper::XTransferAsset =
			para_a_location.try_into().unwrap();

		ParaB::execute_with(|| {
			// ParaB register the native asset of paraA
			assert_ok!(ParaAssetsWrapper::force_register_asset(
				para::Origin::root(),
				para_a_asset.clone().into(),
				0,
				ALICE,
			));
		});

		ParaA::execute_with(|| {
			// ParaA send it's own native asset to paraB
			assert_ok!(XcmTransfer::transfer_native(
				Some(ALICE).into(),
				MultiLocation::new(
					1,
					X2(
						Parachain(2u32.into()),
						Junction::AccountId32 {
							network: NetworkId::Any,
							id: BOB.into()
						}
					)
				),
				10,
				1,
			));

			assert_eq!(ParaBalances::free_balance(&ALICE), 1_000 - 10);
			assert_eq!(ParaBalances::free_balance(&sibling_account(2)), 10);
		});

		ParaB::execute_with(|| {
			assert_eq!(ParaAssets::balance(0u32.into(), &BOB), 10 - 1);
		});

		// now, let's transfer back to paraA
		ParaB::execute_with(|| {
			// ParaB send back ParaA's native asset
			assert_ok!(XcmTransfer::transfer_asset(
				Some(BOB).into(),
				para_a_asset.clone().into(),
				MultiLocation::new(
					1,
					X2(
						Parachain(1u32.into()),
						Junction::AccountId32 {
							network: NetworkId::Any,
							id: ALICE.into()
						}
					)
				),
				5,
				1,
			));

			assert_eq!(ParaAssets::balance(0u32.into(), &BOB), 9 - 5);
		});

		ParaA::execute_with(|| {
			assert_eq!(ParaBalances::free_balance(&ALICE), 1_000 - 10 + 4);
		});
	}

	#[test]
	fn test_transfer_to_unresolve_parachain() {}
}<|MERGE_RESOLUTION|>--- conflicted
+++ resolved
@@ -5,7 +5,6 @@
 pub mod pallet {
 	use crate::pallet_assets_wrapper;
 	use crate::xcm_helper::{ConcrateAsset, NativeAssetChecker};
-	use cumulus_primitives_core::ParaId;
 	use frame_support::{
 		dispatch::DispatchResult,
 		pallet_prelude::*,
@@ -59,14 +58,8 @@
 		/// Means of inverting a location.
 		type LocationInverter: InvertLocation;
 
-<<<<<<< HEAD
-		/// ParachainID
-		#[pallet::constant]
-		type ParachainInfo: Get<ParaId>;
-=======
 		/// Filter native asset
 		type NativeAssetChecker: NativeAssetChecker;
->>>>>>> 0ce95154
 
 		/// Assets that can be used to pay xcm execution
 		type FeeAssets: Get<MultiAssets>;
@@ -186,31 +179,6 @@
 			};
 			ensure!(!recipient.is_none(), Error::<T>::IllegalDestination);
 
-			let fee: MultiAsset;
-			if T::FeeAssets::get().contains(&asset)
-				|| (asset.id == (0, Here).into())
-				|| (asset.id == (1, X1(Parachain(T::ParachainInfo::get().into()))).into())
-			{
-				fee = match asset.fun {
-					// so far only half of amount are allowed to be used as fee
-					Fungible(amount) => MultiAsset {
-						fun: Fungible(amount / 2),
-						id: asset.id.clone(),
-					},
-					_ => MultiAsset {
-						fun: Fungible(Zero::zero()),
-						id: asset.id.clone(),
-					},
-				};
-			} else {
-				// Basiclly, if the asset is supported as fee in our system, it should be also supported in the dest
-				// parachain, so if we are not support use this asset as fee, try use PHA as fee asset instead
-				fee = MultiAsset {
-					fun: Fungible(T::DefaultFee::get()),
-					id: (1, X1(Parachain(T::ParachainInfo::get().into()))).into(),
-				}
-			}
-
 			let fee = if T::FeeAssets::get().contains(&asset)
 				|| T::NativeAssetChecker::is_native_asset(&asset)
 			{
@@ -233,11 +201,7 @@
 			};
 
 			let xcm_session = XCMSession::<T> {
-<<<<<<< HEAD
 				asset: asset.clone(),
-=======
-				asset,
->>>>>>> 0ce95154
 				fee,
 				origin_location,
 				dest_location,
@@ -402,13 +366,8 @@
 			.into();
 
 			// if self.asset.id == self.fee.id, self.asset must contains self.fee
-<<<<<<< HEAD
-			let withdraw_asset = if self.asset.contains(&self.fee) {
-				// merge
-=======
 			let (withdraw_asset, max_assets) = if self.asset.contains(&self.fee) {
 				// The assets to pay the fee is the same as the main assets. Only one withdraw is required.
->>>>>>> 0ce95154
 				(WithdrawAsset(self.asset.clone().into()), 1)
 			} else {
 				(
@@ -419,11 +378,7 @@
 
 			let deposit_asset = DepositAsset {
 				assets: Wild(All),
-<<<<<<< HEAD
-				max_assets: withdraw_asset.1,
-=======
 				max_assets,
->>>>>>> 0ce95154
 				beneficiary: beneficiary.into(),
 			};
 
@@ -431,17 +386,10 @@
 			log::trace!(target: LOG_TARGET, "Transfer type is {:?}.", kind.clone(),);
 			let message = match kind {
 				TransferType::FromNative => Xcm(vec![
-<<<<<<< HEAD
-					withdraw_asset.0,
-					DepositReserveAsset {
-						assets: Wild(All),
-						max_assets: withdraw_asset.1,
-=======
 					withdraw_asset,
 					DepositReserveAsset {
 						assets: Wild(All),
 						max_assets,
->>>>>>> 0ce95154
 						dest: self.dest_location.clone(),
 						xcm: Xcm(vec![
 							self.buy_execution_on(&self.dest_location)?,
@@ -452,11 +400,7 @@
 				TransferType::ToReserve => {
 					let asset_reserve_location = self.dest_location.clone();
 					Xcm(vec![
-<<<<<<< HEAD
-						withdraw_asset.0,
-=======
 						withdraw_asset,
->>>>>>> 0ce95154
 						InitiateReserveWithdraw {
 							assets: Wild(All),
 							reserve: asset_reserve_location,
@@ -470,11 +414,7 @@
 				TransferType::ToNonReserve => {
 					let asset_reserve_location = ConcrateAsset::origin(&self.asset).unwrap();
 					Xcm(vec![
-<<<<<<< HEAD
-						withdraw_asset.0,
-=======
 						withdraw_asset,
->>>>>>> 0ce95154
 						InitiateReserveWithdraw {
 							assets: Wild(All),
 							reserve: asset_reserve_location.clone(),
@@ -482,11 +422,7 @@
 								self.buy_execution_on(&asset_reserve_location)?,
 								DepositReserveAsset {
 									assets: Wild(All),
-<<<<<<< HEAD
-									max_assets: withdraw_asset.1,
-=======
 									max_assets,
->>>>>>> 0ce95154
 									dest: self.invert_based_reserve(
 										asset_reserve_location.clone(),
 										self.dest_location.clone(),
@@ -522,9 +458,9 @@
 	use crate::pallet_assets_wrapper::XTransferAssetInfo;
 	use assert_matches::assert_matches;
 
-    fn sibling_account(para_id: u32) -> AccountId32 {
-            Sibling::from(para_id).into_account()
-    }
+	fn sibling_account(para_id: u32) -> AccountId32 {
+		Sibling::from(para_id).into_account()
+	}
 
 	#[test]
 	fn test_asset_register() {
